// =============================================================================
// PROJECT CHRONO - http://projectchrono.org
//
// Copyright (c) 2022 projectchrono.org
// All rights reserved.
//
// Use of this source code is governed by a BSD-style license that can be found
// in the LICENSE file at the top level of the distribution and at
// http://projectchrono.org/license-chrono.txt.
//
// =============================================================================
// Rainer Gericke
// =============================================================================

#include "ShapeBuilder.h"
#include "GetBoxShapeData.h"
#include "GetDiceShapeData.h"
#include "GetSphereShapeData.h"
#include "GetCylinderShapeData.h"
#include "GetCapsuleShapeData.h"
#include "GetConeShapeData.h"
#include "GetSurfaceShapeData.h"

#include "chrono_vsg/resources/lineShader_vert.h"
#include "chrono_vsg/resources/lineShader_frag.h"

#include "chrono_thirdparty/stb/stb_image.h"

namespace chrono {
namespace vsg3d {

void ShapeBuilder::assignCompileTraversal(vsg::ref_ptr<vsg::CompileTraversal> ct) {
    compileTraversal = ct;
}

vsg::ref_ptr<vsg::Group> ShapeBuilder::createPhongShape(BasicShape theShape,
                                                        std::shared_ptr<ChVisualMaterial> material,
                                                        vsg::ref_ptr<vsg::MatrixTransform> transform,
                                                        bool drawMode,
                                                        std::shared_ptr<ChSurfaceShape> surface) {
    auto scenegraph = vsg::Group::create();

    vsg::ref_ptr<vsg::ShaderSet> shaderSet;

    auto repeatValues = vsg::vec3Value::create();
    repeatValues->set(vsg::vec3(material->GetTextureScale().x(), material->GetTextureScale().y(), 1.0f));
    shaderSet = createTilingPhongShaderSet(m_options);

    auto rasterizationState = vsg::RasterizationState::create();
    if (drawMode) {
        rasterizationState->polygonMode = VK_POLYGON_MODE_LINE;
    }
    shaderSet->defaultGraphicsPipelineStates.push_back(rasterizationState);
    auto graphicsPipelineConfig = vsg::GraphicsPipelineConfigurator::create(shaderSet);
    auto& defines = graphicsPipelineConfig->shaderHints->defines;

    // set up graphics pipeline
    vsg::Descriptors descriptors;

    // set up pass of material
    auto phongMat = createPhongMaterialFromChronoMaterial(material);

    if (!material->GetKdTexture().empty()) {
        vsg::Path diffusePath(material->GetKdTexture());
        std::string uniName("diffuseMap");
        bool ok = ApplyTexture(diffusePath, graphicsPipelineConfig, descriptors, uniName);
        if (!ok)
            GetLog() << "Could not read texture file: " << diffusePath << "\n";
        phongMat->value().diffuse.set(1.0, 1.0, 1.0, phongMat->value().alphaMask);
    }

    if (!material->GetNormalMapTexture().empty()) {
        vsg::Path normalPath(material->GetNormalMapTexture());
        std::string uniName("normalMap");
        bool ok = ApplyTexture(normalPath, graphicsPipelineConfig, descriptors, uniName);
        if (!ok)
            GetLog() << "Could not read texture file: " << normalPath.string() << "\n";
    }

    if (!material->GetKsTexture().empty()) {
        vsg::Path specularPath(material->GetKsTexture());
        std::string uniName("specularMap");
        bool ok = ApplyTexture(specularPath, graphicsPipelineConfig, descriptors, uniName);
        if (!ok)
            GetLog() << "Could not read texture file: " << specularPath.string() << "\n";
    }

    {
        // read ambient occlusion map not considered in Chrono!
    }

    {
        // read emissive map not considered in Chrono!
    }

    {
        // read displacement map not considered in Chrono
    }

    // set transparency, if needed
    vsg::ColorBlendState::ColorBlendAttachments colorBlendAttachments;
    VkPipelineColorBlendAttachmentState colorBlendAttachment = {};
    colorBlendAttachment.blendEnable = VK_FALSE;  // default
    colorBlendAttachment.colorWriteMask =
        VK_COLOR_COMPONENT_R_BIT | VK_COLOR_COMPONENT_G_BIT | VK_COLOR_COMPONENT_B_BIT | VK_COLOR_COMPONENT_A_BIT;
    if (phongMat->value().alphaMask < 1.0) {
        colorBlendAttachment.blendEnable = VK_TRUE;
        colorBlendAttachment.srcColorBlendFactor = VK_BLEND_FACTOR_SRC_ALPHA;
        colorBlendAttachment.dstColorBlendFactor = VK_BLEND_FACTOR_ONE_MINUS_SRC_ALPHA;
        colorBlendAttachment.colorBlendOp = VK_BLEND_OP_ADD;
        colorBlendAttachment.srcAlphaBlendFactor = VK_BLEND_FACTOR_ONE;
        colorBlendAttachment.dstAlphaBlendFactor = VK_BLEND_FACTOR_ZERO;
        colorBlendAttachment.alphaBlendOp = VK_BLEND_OP_ADD;
    }
    colorBlendAttachments.push_back(colorBlendAttachment);
    graphicsPipelineConfig->colorBlendState = vsg::ColorBlendState::create(colorBlendAttachments);
    graphicsPipelineConfig->assignUniform(descriptors, "texrepeat", repeatValues);
    graphicsPipelineConfig->assignUniform(descriptors, "material", phongMat);

    if (m_options->sharedObjects)
        m_options->sharedObjects->share(descriptors);

    vsg::ref_ptr<vsg::vec3Array> vertices;
    vsg::ref_ptr<vsg::vec3Array> normals;
    vsg::ref_ptr<vsg::vec2Array> texcoords;
    vsg::ref_ptr<vsg::ushortArray> indices;
    float boundingSphereRadius;
    switch (theShape) {
        case BOX_SHAPE:
            GetBoxShapeData(vertices, normals, texcoords, indices, boundingSphereRadius);
            break;
        case DIE_SHAPE:
            GetDiceShapeData(vertices, normals, texcoords, indices, boundingSphereRadius);
            break;
        case SPHERE_SHAPE:
            GetSphereShapeData(vertices, normals, texcoords, indices, boundingSphereRadius);
            break;
        case CYLINDER_SHAPE:
            GetCylinderShapeData(vertices, normals, texcoords, indices, boundingSphereRadius);
            break;
        case CAPSULE_SHAPE:
            GetCapsuleShapeData(vertices, normals, texcoords, indices, boundingSphereRadius);
            break;
        case CONE_SHAPE:
            GetConeShapeData(vertices, normals, texcoords, indices, boundingSphereRadius);
            break;
        case SURFACE_SHAPE:
            GetSurfaceShapeData(surface, vertices, normals, texcoords, indices, boundingSphereRadius);
            break;
    }
    auto colors = vsg::vec4Value::create(vsg::vec4{1.0f, 1.0f, 1.0f, 1.0f});

    vsg::DataList vertexArrays;

    graphicsPipelineConfig->assignArray(vertexArrays, "vsg_Vertex", VK_VERTEX_INPUT_RATE_VERTEX, vertices);
    graphicsPipelineConfig->assignArray(vertexArrays, "vsg_Normal", VK_VERTEX_INPUT_RATE_VERTEX, normals);
    graphicsPipelineConfig->assignArray(vertexArrays, "vsg_TexCoord0", VK_VERTEX_INPUT_RATE_VERTEX, texcoords);
    graphicsPipelineConfig->assignArray(vertexArrays, "vsg_Color", VK_VERTEX_INPUT_RATE_INSTANCE, colors);

    if (m_options->sharedObjects)
        m_options->sharedObjects->share(vertexArrays);
    if (m_options->sharedObjects)
        m_options->sharedObjects->share(indices);

    // setup geometry
    auto drawCommands = vsg::Commands::create();
    drawCommands->addChild(vsg::BindVertexBuffers::create(graphicsPipelineConfig->baseAttributeBinding, vertexArrays));
    drawCommands->addChild(vsg::BindIndexBuffer::create(indices));
    drawCommands->addChild(vsg::DrawIndexed::create(indices->size(), 1, 0, 0, 0));

    if (m_options->sharedObjects) {
        m_options->sharedObjects->share(drawCommands->children);
        m_options->sharedObjects->share(drawCommands);
    }

    // register the ViewDescriptorSetLayout.
    vsg::ref_ptr<vsg::ViewDescriptorSetLayout> vdsl;
    if (m_options->sharedObjects)
        vdsl = m_options->sharedObjects->shared_default<vsg::ViewDescriptorSetLayout>();
    else
        vdsl = vsg::ViewDescriptorSetLayout::create();
    graphicsPipelineConfig->additionalDescriptorSetLayout = vdsl;

    // share the pipeline config and initialize if it's unique
    if (m_options->sharedObjects)
        m_options->sharedObjects->share(graphicsPipelineConfig, [](auto gpc) { gpc->init(); });
    else
        graphicsPipelineConfig->init();

    auto descriptorSet = vsg::DescriptorSet::create(graphicsPipelineConfig->descriptorSetLayout, descriptors);
    if (m_options->sharedObjects)
        m_options->sharedObjects->share(descriptorSet);

    auto bindDescriptorSet = vsg::BindDescriptorSet::create(VK_PIPELINE_BIND_POINT_GRAPHICS,
                                                            graphicsPipelineConfig->layout, 0, descriptorSet);
    if (m_options->sharedObjects)
        m_options->sharedObjects->share(bindDescriptorSet);

    auto bindViewDescriptorSets =
        vsg::BindViewDescriptorSets::create(VK_PIPELINE_BIND_POINT_GRAPHICS, graphicsPipelineConfig->layout, 1);
    if (m_options->sharedObjects)
        m_options->sharedObjects->share(bindViewDescriptorSets);

    // create StateGroup as the root of the scene/command graph to hold the GraphicsProgram, and binding of Descriptors
    // to decorate the whole graph
    auto stateGroup = vsg::StateGroup::create();
    stateGroup->add(graphicsPipelineConfig->bindGraphicsPipeline);
    stateGroup->add(bindDescriptorSet);
    stateGroup->add(bindViewDescriptorSets);

    // set up model transformation node
    transform->subgraphRequiresLocalFrustum = false;

    // add drawCommands to StateGroup
    stateGroup->addChild(drawCommands);
    if (m_options->sharedObjects) {
        m_options->sharedObjects->share(stateGroup);
    }
    transform->addChild(stateGroup);

    if (m_options->sharedObjects) {
        m_options->sharedObjects->share(transform);
    }

    scenegraph->addChild(transform);

    if (compileTraversal)
        compileTraversal->compile(scenegraph);

    return scenegraph;
}

vsg::ref_ptr<vsg::Group> ShapeBuilder::createPbrShape(BasicShape theShape,
                                                      std::shared_ptr<ChVisualMaterial> material,
                                                      vsg::ref_ptr<vsg::MatrixTransform> transform,
                                                      bool drawMode,
                                                      std::shared_ptr<ChSurfaceShape> surface) {
    auto scenegraph = vsg::Group::create();

    vsg::ref_ptr<vsg::ShaderSet> shaderSet;

    auto repeatValues = vsg::vec3Value::create();
    repeatValues->set(vsg::vec3(material->GetTextureScale().x(), material->GetTextureScale().y(), 1.0f));
    shaderSet = createTilingPbrShaderSet(m_options);

    auto rasterizationState = vsg::RasterizationState::create();
    if (drawMode) {
        rasterizationState->polygonMode = VK_POLYGON_MODE_LINE;
    }
    shaderSet->defaultGraphicsPipelineStates.push_back(rasterizationState);
    auto graphicsPipelineConfig = vsg::GraphicsPipelineConfigurator::create(shaderSet);
    auto& defines = graphicsPipelineConfig->shaderHints->defines;

    // set up graphics pipeline
    vsg::Descriptors descriptors;

    // set up pass of material
    auto pbrMat = createPbrMaterialFromChronoMaterial(material);

    if (!material->GetKdTexture().empty()) {
        vsg::Path diffusePath(material->GetKdTexture());
        std::string uniName("diffuseMap");
        bool ok = ApplyTexture(diffusePath, graphicsPipelineConfig, descriptors, uniName);
        if (!ok)
            GetLog() << "Could not read texture file: " << diffusePath << "\n";
        pbrMat->value().diffuseFactor.set(1.0, 1.0, 1.0, pbrMat->value().alphaMask);
    }

    if (!material->GetNormalMapTexture().empty()) {
        vsg::Path normalPath(material->GetNormalMapTexture());
        std::string uniName("normalMap");
        bool ok = ApplyTexture(normalPath, graphicsPipelineConfig, descriptors, uniName);
        if (!ok)
            GetLog() << "Could not read texture file: " << normalPath.string() << "\n";
    }

    if (!material->GetKsTexture().empty()) {
        vsg::Path specularPath(material->GetKsTexture());
        std::string uniName("specularMap");
        bool ok = ApplyTexture(specularPath, graphicsPipelineConfig, descriptors, uniName);
        if (!ok)
            GetLog() << "Could not read texture file: " << specularPath.string() << "\n";
    }

    if(!material->GetKeTexture().empty()) {
        vsg::Path emissivePath(material->GetKeTexture());
        std::string uniName("emissiveMap");
        bool ok = ApplyTexture(emissivePath, graphicsPipelineConfig, descriptors, uniName);
        if(!ok) GetLog() << "Could not read texture file: " << emissivePath.string() << "\n";
    }

    if(!material->GetDisplacementTexture().empty()) {
        vsg::Path displacementPath(material->GetDisplacementTexture());
        std::string uniName("displacementMap");
        bool ok = ApplyTexture(displacementPath, graphicsPipelineConfig, descriptors, uniName);
        if(!ok) GetLog() << "Could not read texture file: " << displacementPath.string() << "\n";
    }

    if(!material->GetAmbientOcclusionTexture().empty()) {
        vsg::Path aoPath(material->GetAmbientOcclusionTexture());
        std::string uniName("aoMap");
        bool ok = ApplyTexture(aoPath, graphicsPipelineConfig, descriptors, uniName);
        if(!ok) GetLog() << "Could not read texture file: " << aoPath.string() << "\n";
    }

<<<<<<< HEAD
    // set transparency, if needed
=======
    //  special case: metalness and roughness must be converted to a single texture
    //  blue  = metalness
    //  green = roughness
    vsg::Path metalnessPath(material->GetMetallicTexture());
    vsg::Path roughnessPath(material->GetRoughnessTexture());
    std::string uniName("mrMap");
    bool mrok = ApplyMetalRoughnessTexture(metalnessPath, roughnessPath, graphicsPipelineConfig, descriptors, uniName);
    
     // set transparency, if needed
>>>>>>> 658748cf
    vsg::ColorBlendState::ColorBlendAttachments colorBlendAttachments;
    VkPipelineColorBlendAttachmentState colorBlendAttachment = {};
    colorBlendAttachment.blendEnable = VK_FALSE;  // default
    colorBlendAttachment.colorWriteMask =
        VK_COLOR_COMPONENT_R_BIT | VK_COLOR_COMPONENT_G_BIT | VK_COLOR_COMPONENT_B_BIT | VK_COLOR_COMPONENT_A_BIT;
    if (pbrMat->value().alphaMask < 1.0) {
        colorBlendAttachment.blendEnable = VK_TRUE;
        colorBlendAttachment.srcColorBlendFactor = VK_BLEND_FACTOR_SRC_ALPHA;
        colorBlendAttachment.dstColorBlendFactor = VK_BLEND_FACTOR_ONE_MINUS_SRC_ALPHA;
        colorBlendAttachment.colorBlendOp = VK_BLEND_OP_ADD;
        colorBlendAttachment.srcAlphaBlendFactor = VK_BLEND_FACTOR_ONE;
        colorBlendAttachment.dstAlphaBlendFactor = VK_BLEND_FACTOR_ZERO;
        colorBlendAttachment.alphaBlendOp = VK_BLEND_OP_ADD;
    }
    colorBlendAttachments.push_back(colorBlendAttachment);
    graphicsPipelineConfig->colorBlendState = vsg::ColorBlendState::create(colorBlendAttachments);
    graphicsPipelineConfig->assignUniform(descriptors, "texrepeat", repeatValues);
    graphicsPipelineConfig->assignUniform(descriptors, "PbrData", pbrMat);

    if (m_options->sharedObjects)
        m_options->sharedObjects->share(descriptors);

    vsg::ref_ptr<vsg::vec3Array> vertices;
    vsg::ref_ptr<vsg::vec3Array> normals;
    vsg::ref_ptr<vsg::vec2Array> texcoords;
    vsg::ref_ptr<vsg::ushortArray> indices;
    float boundingSphereRadius;
    switch (theShape) {
        case BOX_SHAPE:
            GetBoxShapeData(vertices, normals, texcoords, indices, boundingSphereRadius);
            break;
        case DIE_SHAPE:
            GetDiceShapeData(vertices, normals, texcoords, indices, boundingSphereRadius);
            break;
        case SPHERE_SHAPE:
            GetSphereShapeData(vertices, normals, texcoords, indices, boundingSphereRadius);
            break;
        case CYLINDER_SHAPE:
            GetCylinderShapeData(vertices, normals, texcoords, indices, boundingSphereRadius);
            break;
        case CAPSULE_SHAPE:
            GetCapsuleShapeData(vertices, normals, texcoords, indices, boundingSphereRadius);
            break;
        case CONE_SHAPE:
            GetConeShapeData(vertices, normals, texcoords, indices, boundingSphereRadius);
            break;
        case SURFACE_SHAPE:
            GetSurfaceShapeData(surface, vertices, normals, texcoords, indices, boundingSphereRadius);
            break;
    }
    auto colors = vsg::vec4Value::create(vsg::vec4{1.0f, 1.0f, 1.0f, 1.0f});

    vsg::DataList vertexArrays;

    graphicsPipelineConfig->assignArray(vertexArrays, "vsg_Vertex", VK_VERTEX_INPUT_RATE_VERTEX, vertices);
    graphicsPipelineConfig->assignArray(vertexArrays, "vsg_Normal", VK_VERTEX_INPUT_RATE_VERTEX, normals);
    graphicsPipelineConfig->assignArray(vertexArrays, "vsg_TexCoord0", VK_VERTEX_INPUT_RATE_VERTEX, texcoords);
    graphicsPipelineConfig->assignArray(vertexArrays, "vsg_Color", VK_VERTEX_INPUT_RATE_INSTANCE, colors);

    if (m_options->sharedObjects)
        m_options->sharedObjects->share(vertexArrays);
    if (m_options->sharedObjects)
        m_options->sharedObjects->share(indices);

    // setup geometry
    auto drawCommands = vsg::Commands::create();
    drawCommands->addChild(vsg::BindVertexBuffers::create(graphicsPipelineConfig->baseAttributeBinding, vertexArrays));
    drawCommands->addChild(vsg::BindIndexBuffer::create(indices));
    drawCommands->addChild(vsg::DrawIndexed::create(indices->size(), 1, 0, 0, 0));

    if (m_options->sharedObjects) {
        m_options->sharedObjects->share(drawCommands->children);
        m_options->sharedObjects->share(drawCommands);
    }

    // register the ViewDescriptorSetLayout.
    vsg::ref_ptr<vsg::ViewDescriptorSetLayout> vdsl;
    if (m_options->sharedObjects)
        vdsl = m_options->sharedObjects->shared_default<vsg::ViewDescriptorSetLayout>();
    else
        vdsl = vsg::ViewDescriptorSetLayout::create();
    graphicsPipelineConfig->additionalDescriptorSetLayout = vdsl;

    // share the pipeline config and initialize if it's unique
    if (m_options->sharedObjects)
        m_options->sharedObjects->share(graphicsPipelineConfig, [](auto gpc) { gpc->init(); });
    else
        graphicsPipelineConfig->init();

    auto descriptorSet = vsg::DescriptorSet::create(graphicsPipelineConfig->descriptorSetLayout, descriptors);
    if (m_options->sharedObjects)
        m_options->sharedObjects->share(descriptorSet);

    auto bindDescriptorSet = vsg::BindDescriptorSet::create(VK_PIPELINE_BIND_POINT_GRAPHICS,
                                                            graphicsPipelineConfig->layout, 0, descriptorSet);
    if (m_options->sharedObjects)
        m_options->sharedObjects->share(bindDescriptorSet);

    auto bindViewDescriptorSets =
        vsg::BindViewDescriptorSets::create(VK_PIPELINE_BIND_POINT_GRAPHICS, graphicsPipelineConfig->layout, 1);
    if (m_options->sharedObjects)
        m_options->sharedObjects->share(bindViewDescriptorSets);

    // create StateGroup as the root of the scene/command graph to hold the GraphicsProgram, and binding of Descriptors
    // to decorate the whole graph
    auto stateGroup = vsg::StateGroup::create();
    stateGroup->add(graphicsPipelineConfig->bindGraphicsPipeline);
    stateGroup->add(bindDescriptorSet);
    stateGroup->add(bindViewDescriptorSets);

    // set up model transformation node
    transform->subgraphRequiresLocalFrustum = false;

    // add drawCommands to StateGroup
    stateGroup->addChild(drawCommands);
    if (m_options->sharedObjects) {
        m_options->sharedObjects->share(stateGroup);
    }
    transform->addChild(stateGroup);

    if (m_options->sharedObjects) {
        m_options->sharedObjects->share(transform);
    }

    scenegraph->addChild(transform);

    if (compileTraversal)
        compileTraversal->compile(scenegraph);

    return scenegraph;
}

vsg::ref_ptr<vsg::Group> ShapeBuilder::createTrimeshColShape(vsg::ref_ptr<vsg::MatrixTransform> transform,
                                                             bool drawMode,
                                                             std::shared_ptr<ChTriangleMeshShape> tms) {
    auto scenegraph = vsg::Group::create();

    const auto& mesh = tms->GetMesh();

    const auto& vertices = mesh->getCoordsVertices();
    const auto& normals = mesh->getCoordsNormals();
    const auto& uvs = mesh->getCoordsUV();
    const auto& colors = mesh->getCoordsColors();

    const auto& v_indices = mesh->getIndicesVertexes();
    const auto& n_indices = mesh->getIndicesNormals();
    const auto& uv_indices = mesh->getIndicesUV();
    const auto& c_indices = mesh->getIndicesColors();

    unsigned int ntriangles = (unsigned int)v_indices.size();
    unsigned int nvertexes = ntriangles * 3;

    // Set the Irrlicht vertex and index buffers for the mesh buffer
    ChVector<> t[3];    // positions of triangle vertices
    ChVector<> n[3];    // normals at the triangle vertices
    ChVector2<> uv[3];  // UV coordinates at the triangle vertices
    ChColor col[3];     // color coordinates at the triangle vertices

    auto default_color = tms->GetColor();

    std::vector<ChVector<>> tmp_vertices;
    std::vector<ChVector<>> tmp_normals;
    std::vector<ChVector2<>> tmp_texcoords;
    std::vector<ChColor> tmp_colors;

    for (unsigned int itri = 0; itri < ntriangles; itri++) {
        for (int iv = 0; iv < 3; iv++)
            t[iv] = vertices[v_indices[itri][iv]];

        if (n_indices.size() == ntriangles) {
            for (int iv = 0; iv < 3; iv++)
                n[iv] = normals[n_indices[itri][iv]];
        } else {
            n[0] = Vcross(t[1] - t[0], t[2] - t[0]).GetNormalized();
            n[1] = n[0];
            n[2] = n[0];
        }

        if (uv_indices.size() == ntriangles) {
            for (int iv = 0; iv < 3; iv++)
                uv[iv] = uvs[uv_indices[itri][iv]];
        } else if (uv_indices.size() == 0 && uvs.size() == vertices.size()) {
            for (int iv = 0; iv < 3; iv++)
                uv[iv] = uvs[v_indices[itri][iv]];
        }

        if (c_indices.size() == ntriangles) {
            for (int iv = 0; iv < 3; iv++)
                col[iv] = colors[c_indices[itri][iv]];
        } else if (c_indices.size() == 0 && colors.size() == vertices.size()) {
            for (int iv = 0; iv < 3; iv++)
                col[iv] = colors[v_indices[itri][iv]];
        } else {
            for (int iv = 0; iv < 3; iv++)
                col[iv] = default_color;
        }

        for (int iv = 0; iv < 3; iv++) {
            tmp_vertices.push_back(t[iv]);
            tmp_normals.push_back(n[iv]);
            tmp_texcoords.push_back(uv[iv]);
            tmp_colors.push_back(col[iv]);
        }
    }
    // create and fill the vsg buffers
    size_t nVert = tmp_vertices.size();
    GetLog() << ">>>> nVertInput = " << vertices.size() << "  >>>>> nVertOutput = " << nVert << "\n";
    vsg::ref_ptr<vsg::vec3Array> vsg_vertices = vsg::vec3Array::create(nVert);
    vsg::ref_ptr<vsg::vec3Array> vsg_normals = vsg::vec3Array::create(nVert);
    vsg::ref_ptr<vsg::vec2Array> vsg_texcoords = vsg::vec2Array::create(nVert);
    vsg::ref_ptr<vsg::uintArray> vsg_indices = vsg::uintArray::create(nVert);
    vsg::ref_ptr<vsg::vec4Array> vsg_colors = vsg::vec4Array::create(nVert);
    for (size_t k = 0; k < nVert; k++) {
        vsg_vertices->set(k, vsg::vec3(tmp_vertices[k].x(), tmp_vertices[k].y(), tmp_vertices[k].z()));
        vsg_normals->set(k, vsg::vec3(tmp_normals[k].x(), tmp_normals[k].y(), tmp_normals[k].z()));
        // seems to work with v-coordinate flipped on VSG
        vsg_texcoords->set(k, vsg::vec2(tmp_texcoords[k].x(), 1.0f - tmp_texcoords[k].y()));
        vsg_colors->set(k, vsg::vec4(tmp_colors[k].R, tmp_colors[k].G, tmp_colors[k].B, 1.0f));
        vsg_indices->set(k, k);
    }

    vsg::ref_ptr<vsg::ShaderSet> shaderSet;

    shaderSet = createPhongShaderSet(m_options);

    auto rasterizationState = vsg::RasterizationState::create();
    if (drawMode) {
        rasterizationState->polygonMode = VK_POLYGON_MODE_LINE;
    }
    shaderSet->defaultGraphicsPipelineStates.push_back(rasterizationState);
    auto graphicsPipelineConfig = vsg::GraphicsPipelineConfigurator::create(shaderSet);
    auto& defines = graphicsPipelineConfig->shaderHints->defines;

    // set up graphics pipeline
    vsg::Descriptors descriptors;

    // set up pass of material
    auto phongMat = vsg::PhongMaterialValue::create();
    phongMat->value().ambient = vsg::vec4(0.2f, 0.2f, 0.2f, 1.0f);
    // set transparency, if needed
    vsg::ColorBlendState::ColorBlendAttachments colorBlendAttachments;
    VkPipelineColorBlendAttachmentState colorBlendAttachment = {};
    colorBlendAttachment.blendEnable = VK_FALSE;  // default
    colorBlendAttachment.colorWriteMask =
        VK_COLOR_COMPONENT_R_BIT | VK_COLOR_COMPONENT_G_BIT | VK_COLOR_COMPONENT_B_BIT | VK_COLOR_COMPONENT_A_BIT;
    if (phongMat->value().alphaMask < 1.0) {
        colorBlendAttachment.blendEnable = VK_TRUE;
        colorBlendAttachment.srcColorBlendFactor = VK_BLEND_FACTOR_SRC_ALPHA;
        colorBlendAttachment.dstColorBlendFactor = VK_BLEND_FACTOR_ONE_MINUS_SRC_ALPHA;
        colorBlendAttachment.colorBlendOp = VK_BLEND_OP_ADD;
        colorBlendAttachment.srcAlphaBlendFactor = VK_BLEND_FACTOR_ONE;
        colorBlendAttachment.dstAlphaBlendFactor = VK_BLEND_FACTOR_ZERO;
        colorBlendAttachment.alphaBlendOp = VK_BLEND_OP_ADD;
    }
    colorBlendAttachments.push_back(colorBlendAttachment);
    graphicsPipelineConfig->colorBlendState = vsg::ColorBlendState::create(colorBlendAttachments);
    graphicsPipelineConfig->assignUniform(descriptors, "material", phongMat);

    if (m_options->sharedObjects)
        m_options->sharedObjects->share(descriptors);

    vsg::DataList vertexArrays;

    graphicsPipelineConfig->assignArray(vertexArrays, "vsg_Vertex", VK_VERTEX_INPUT_RATE_VERTEX, vsg_vertices);
    graphicsPipelineConfig->assignArray(vertexArrays, "vsg_Normal", VK_VERTEX_INPUT_RATE_VERTEX, vsg_normals);
    graphicsPipelineConfig->assignArray(vertexArrays, "vsg_TexCoord0", VK_VERTEX_INPUT_RATE_VERTEX, vsg_texcoords);
    graphicsPipelineConfig->assignArray(vertexArrays, "vsg_Color", VK_VERTEX_INPUT_RATE_INSTANCE, vsg_colors);

    if (m_options->sharedObjects)
        m_options->sharedObjects->share(vertexArrays);
    if (m_options->sharedObjects)
        m_options->sharedObjects->share(vsg_indices);

    // setup geometry
    auto drawCommands = vsg::Commands::create();
    drawCommands->addChild(vsg::BindVertexBuffers::create(graphicsPipelineConfig->baseAttributeBinding, vertexArrays));
    drawCommands->addChild(vsg::BindIndexBuffer::create(vsg_indices));
    drawCommands->addChild(vsg::DrawIndexed::create(vsg_indices->size(), 1, 0, 0, 0));

    if (m_options->sharedObjects) {
        m_options->sharedObjects->share(drawCommands->children);
        m_options->sharedObjects->share(drawCommands);
    }

    // register the ViewDescriptorSetLayout.
    vsg::ref_ptr<vsg::ViewDescriptorSetLayout> vdsl;
    if (m_options->sharedObjects)
        vdsl = m_options->sharedObjects->shared_default<vsg::ViewDescriptorSetLayout>();
    else
        vdsl = vsg::ViewDescriptorSetLayout::create();
    graphicsPipelineConfig->additionalDescriptorSetLayout = vdsl;

    // share the pipeline config and initialize if it's unique
    if (m_options->sharedObjects)
        m_options->sharedObjects->share(graphicsPipelineConfig, [](auto gpc) { gpc->init(); });
    else
        graphicsPipelineConfig->init();

    auto descriptorSet = vsg::DescriptorSet::create(graphicsPipelineConfig->descriptorSetLayout, descriptors);
    if (m_options->sharedObjects)
        m_options->sharedObjects->share(descriptorSet);

    auto bindDescriptorSet = vsg::BindDescriptorSet::create(VK_PIPELINE_BIND_POINT_GRAPHICS,
                                                            graphicsPipelineConfig->layout, 0, descriptorSet);
    if (m_options->sharedObjects)
        m_options->sharedObjects->share(bindDescriptorSet);

    auto bindViewDescriptorSets =
        vsg::BindViewDescriptorSets::create(VK_PIPELINE_BIND_POINT_GRAPHICS, graphicsPipelineConfig->layout, 1);
    if (m_options->sharedObjects)
        m_options->sharedObjects->share(bindViewDescriptorSets);

    // create StateGroup as the root of the scene/command graph to hold the GraphicsProgram, and binding of
    // Descriptors to decorate the whole graph
    auto stateGroup = vsg::StateGroup::create();
    stateGroup->add(graphicsPipelineConfig->bindGraphicsPipeline);
    stateGroup->add(bindDescriptorSet);
    stateGroup->add(bindViewDescriptorSets);

    // set up model transformation node
    transform->subgraphRequiresLocalFrustum = false;

    // add drawCommands to StateGroup
    stateGroup->addChild(drawCommands);
    if (m_options->sharedObjects) {
        m_options->sharedObjects->share(stateGroup);
    }
    transform->addChild(stateGroup);
    scenegraph->addChild(transform);
    return scenegraph;
}

vsg::ref_ptr<vsg::Group> ShapeBuilder::createTrimeshColShapeSCM(vsg::ref_ptr<vsg::MatrixTransform> transform,
                                                                bool drawMode,
                                                                std::shared_ptr<ChTriangleMeshShape> tms) {
    auto scenegraph = vsg::Group::create();

    const auto& mesh = tms->GetMesh();

    const auto& vertices = mesh->getCoordsVertices();
    const auto& normals = mesh->getCoordsNormals();
    const auto& uvs = mesh->getCoordsUV();
    const auto& colors = mesh->getCoordsColors();

    size_t nvertices = vertices.size();
    bool normals_ok = true;
    if (nvertices != normals.size()) {
        normals_ok = false;
    }
    bool texcoords_ok = true;
    if (nvertices != uvs.size()) {
        texcoords_ok = false;
    }
    bool colors_ok = true;
    if (nvertices != colors.size()) {
        colors_ok = false;
    }

    const auto& v_indices = mesh->getIndicesVertexes();
    unsigned int ntriangles = (unsigned int)v_indices.size();
    auto default_color = tms->GetColor();

    // create and fill the vsg buffers
    vsg::ref_ptr<vsg::vec3Array> vsg_vertices = vsg::vec3Array::create(nvertices);
    vsg::ref_ptr<vsg::vec3Array> vsg_normals = vsg::vec3Array::create(nvertices);
    vsg::ref_ptr<vsg::vec2Array> vsg_texcoords = vsg::vec2Array::create(nvertices);
    vsg::ref_ptr<vsg::uintArray> vsg_indices = vsg::uintArray::create(v_indices.size() * 3);
    vsg::ref_ptr<vsg::vec4Array> vsg_colors = vsg::vec4Array::create(nvertices);
    for (size_t k = 0; k < nvertices; k++) {
        vsg_vertices->set(k, vsg::vec3(vertices[k].x(), vertices[k].y(), vertices[k].z()));
        if (normals_ok) {
            vsg_normals->set(k, vsg::vec3(normals[k].x(), normals[k].y(), normals[k].z()));
        } else {
            vsg_normals->set(k, vsg::vec3(0.0, 0.0, 1.0));
        }
        // seems to work with v-coordinate flipped on VSG
        if (texcoords_ok) {
            vsg_texcoords->set(k, vsg::vec2(uvs[k].x(), uvs[k].y()));
        } else {
            vsg_texcoords->set(k, vsg::vec2(0.0, 0.0));
        }
        if (colors_ok) {
            vsg_colors->set(k, vsg::vec4(colors[k].R, colors[k].G, colors[k].B, 1.0f));
        } else {
            vsg_colors->set(k, vsg::vec4(default_color.R, default_color.G, default_color.B, 1.0f));
        }
    }
    size_t kk = 0;
    for (size_t k = 0; k < v_indices.size() * 3; k += 3) {
        vsg_indices->set(k, v_indices[kk][0]);
        vsg_indices->set(k + 1, v_indices[kk][1]);
        vsg_indices->set(k + 2, v_indices[kk++][2]);
    }
    vsg::ref_ptr<vsg::ShaderSet> shaderSet;

    shaderSet = createPhongShaderSet(m_options);

    auto rasterizationState = vsg::RasterizationState::create();
    if (drawMode) {
        rasterizationState->polygonMode = VK_POLYGON_MODE_LINE;
    }
    shaderSet->defaultGraphicsPipelineStates.push_back(rasterizationState);
    auto graphicsPipelineConfig = vsg::GraphicsPipelineConfigurator::create(shaderSet);
    auto& defines = graphicsPipelineConfig->shaderHints->defines;

    // set up graphics pipeline
    vsg::Descriptors descriptors;

    // set up pass of material
    auto phongMat = vsg::PhongMaterialValue::create();
    phongMat->value().ambient = vsg::vec4(0.2f, 0.2f, 0.2f, 1.0f);
    // set transparency, if needed
    vsg::ColorBlendState::ColorBlendAttachments colorBlendAttachments;
    VkPipelineColorBlendAttachmentState colorBlendAttachment = {};
    colorBlendAttachment.blendEnable = VK_FALSE;  // default
    colorBlendAttachment.colorWriteMask =
        VK_COLOR_COMPONENT_R_BIT | VK_COLOR_COMPONENT_G_BIT | VK_COLOR_COMPONENT_B_BIT | VK_COLOR_COMPONENT_A_BIT;
    if (phongMat->value().alphaMask < 1.0) {
        colorBlendAttachment.blendEnable = VK_TRUE;
        colorBlendAttachment.srcColorBlendFactor = VK_BLEND_FACTOR_SRC_ALPHA;
        colorBlendAttachment.dstColorBlendFactor = VK_BLEND_FACTOR_ONE_MINUS_SRC_ALPHA;
        colorBlendAttachment.colorBlendOp = VK_BLEND_OP_ADD;
        colorBlendAttachment.srcAlphaBlendFactor = VK_BLEND_FACTOR_ONE;
        colorBlendAttachment.dstAlphaBlendFactor = VK_BLEND_FACTOR_ZERO;
        colorBlendAttachment.alphaBlendOp = VK_BLEND_OP_ADD;
    }
    colorBlendAttachments.push_back(colorBlendAttachment);
    graphicsPipelineConfig->colorBlendState = vsg::ColorBlendState::create(colorBlendAttachments);
    graphicsPipelineConfig->assignUniform(descriptors, "material", phongMat);

    if (m_options->sharedObjects)
        m_options->sharedObjects->share(descriptors);

    vsg::DataList vertexArrays;

    graphicsPipelineConfig->assignArray(vertexArrays, "vsg_Vertex", VK_VERTEX_INPUT_RATE_VERTEX, vsg_vertices);
    graphicsPipelineConfig->assignArray(vertexArrays, "vsg_Normal", VK_VERTEX_INPUT_RATE_VERTEX, vsg_normals);
    graphicsPipelineConfig->assignArray(vertexArrays, "vsg_TexCoord0", VK_VERTEX_INPUT_RATE_VERTEX, vsg_texcoords);
    graphicsPipelineConfig->assignArray(vertexArrays, "vsg_Color", VK_VERTEX_INPUT_RATE_VERTEX, vsg_colors);

    if (m_options->sharedObjects)
        m_options->sharedObjects->share(vertexArrays);
    if (m_options->sharedObjects)
        m_options->sharedObjects->share(vsg_indices);

    // setup geometry
    auto drawCommands = vsg::Commands::create();
    drawCommands->addChild(vsg::BindVertexBuffers::create(graphicsPipelineConfig->baseAttributeBinding, vertexArrays));
    drawCommands->addChild(vsg::BindIndexBuffer::create(vsg_indices));
    drawCommands->addChild(vsg::DrawIndexed::create(vsg_indices->size(), 1, 0, 0, 0));

    if (m_options->sharedObjects) {
        m_options->sharedObjects->share(drawCommands->children);
        m_options->sharedObjects->share(drawCommands);
    }

    // register the ViewDescriptorSetLayout.
    vsg::ref_ptr<vsg::ViewDescriptorSetLayout> vdsl;
    if (m_options->sharedObjects)
        vdsl = m_options->sharedObjects->shared_default<vsg::ViewDescriptorSetLayout>();
    else
        vdsl = vsg::ViewDescriptorSetLayout::create();
    graphicsPipelineConfig->additionalDescriptorSetLayout = vdsl;

    // share the pipeline config and initialize if it's unique
    if (m_options->sharedObjects)
        m_options->sharedObjects->share(graphicsPipelineConfig, [](auto gpc) { gpc->init(); });
    else
        graphicsPipelineConfig->init();

    auto descriptorSet = vsg::DescriptorSet::create(graphicsPipelineConfig->descriptorSetLayout, descriptors);
    if (m_options->sharedObjects)
        m_options->sharedObjects->share(descriptorSet);

    auto bindDescriptorSet = vsg::BindDescriptorSet::create(VK_PIPELINE_BIND_POINT_GRAPHICS,
                                                            graphicsPipelineConfig->layout, 0, descriptorSet);
    if (m_options->sharedObjects)
        m_options->sharedObjects->share(bindDescriptorSet);

    auto bindViewDescriptorSets =
        vsg::BindViewDescriptorSets::create(VK_PIPELINE_BIND_POINT_GRAPHICS, graphicsPipelineConfig->layout, 1);
    if (m_options->sharedObjects)
        m_options->sharedObjects->share(bindViewDescriptorSets);

    // create StateGroup as the root of the scene/command graph to hold the GraphicsProgram, and binding of
    // Descriptors to decorate the whole graph
    auto stateGroup = vsg::StateGroup::create();
    stateGroup->add(graphicsPipelineConfig->bindGraphicsPipeline);
    stateGroup->add(bindDescriptorSet);
    stateGroup->add(bindViewDescriptorSets);

    // set up model transformation node
    transform->subgraphRequiresLocalFrustum = false;

    // add drawCommands to StateGroup
    stateGroup->addChild(drawCommands);
    if (m_options->sharedObjects) {
        m_options->sharedObjects->share(stateGroup);
    }
    transform->addChild(stateGroup);
    scenegraph->addChild(transform);
    return scenegraph;
}

vsg::ref_ptr<vsg::Group> ShapeBuilder::createTrimeshPhongMatShape(vsg::ref_ptr<vsg::MatrixTransform> transform,
                                                                  bool drawMode,
                                                                  std::shared_ptr<ChTriangleMeshShape> tms) {
    auto scenegraph = vsg::Group::create();

    // set up model transformation node
    transform->subgraphRequiresLocalFrustum = false;
    scenegraph->addChild(transform);

    const auto& mesh = tms->GetMesh();
    const auto& materials = tms->GetMaterials();
    int nmaterials = (int)materials.size();

    const auto& vertices = mesh->getCoordsVertices();
    const auto& normals = mesh->getCoordsNormals();
    const auto& uvs = mesh->getCoordsUV();

    const auto& v_indices = mesh->getIndicesVertexes();
    const auto& n_indices = mesh->getIndicesNormals();
    const auto& uv_indices = mesh->getIndicesUV();
    const auto& m_indices = mesh->getIndicesMaterials();

    size_t ntriangles_all = (unsigned int)v_indices.size();

    // Count number of faces assigned to each material (buffer)
    std::vector<size_t> nfaces_per_buffer;
    if (m_indices.empty()) {
        assert(nmaterials == 1);
        nfaces_per_buffer.push_back(ntriangles_all);
    } else {
        for (size_t imat = 0; imat < nmaterials; imat++) {
            auto count = std::count(m_indices.begin(), m_indices.end(), imat);
            nfaces_per_buffer.push_back(count);
        }
    }

    for (size_t imat = 0; imat < nmaterials; imat++) {
        auto chronoMat = materials[imat];
        // translate to vsgMat here
        vsg::ref_ptr<vsg::ShaderSet> shaderSet;

        auto repeatValues = vsg::vec3Value::create();
        repeatValues->set(vsg::vec3(chronoMat->GetTextureScale().x(), chronoMat->GetTextureScale().y(), 1.0f));
        shaderSet = createTilingPhongShaderSet(m_options);

        auto rasterizationState = vsg::RasterizationState::create();
        if (drawMode) {
            rasterizationState->polygonMode = VK_POLYGON_MODE_LINE;
        }
        shaderSet->defaultGraphicsPipelineStates.push_back(rasterizationState);
        auto graphicsPipelineConfig = vsg::GraphicsPipelineConfigurator::create(shaderSet);
        auto& defines = graphicsPipelineConfig->shaderHints->defines;

        // two-sided polygons? -> cannot be used together with transparency!
        if (!tms->IsBackfaceCull() && chronoMat->GetOpacity() == 1.0) {
            graphicsPipelineConfig->rasterizationState->cullMode = VK_CULL_MODE_NONE;
            defines.insert("VSG_TWO_SIDED_LIGHTING");
        }

        // set up graphics pipeline
        vsg::Descriptors descriptors;

        auto phongMat = createPhongMaterialFromChronoMaterial(chronoMat);

        if (!chronoMat->GetKdTexture().empty()) {
            vsg::Path diffusePath(chronoMat->GetKdTexture());
            std::string uniName("diffuseMap");
            bool ok = ApplyTexture(diffusePath, graphicsPipelineConfig, descriptors, uniName);
            if (!ok)
                GetLog() << "Could not read texture file: " << diffusePath << "\n";
            phongMat->value().diffuse.set(1.0, 1.0, 1.0, phongMat->value().alphaMask);
        }

        if (!chronoMat->GetNormalMapTexture().empty()) {
            vsg::Path normalPath(chronoMat->GetNormalMapTexture());
            std::string uniName("normalMap");
            bool ok = ApplyTexture(normalPath, graphicsPipelineConfig, descriptors, uniName);
            if (!ok)
                GetLog() << "Could not read texture file: " << normalPath.string() << "\n";
        }

        if (!chronoMat->GetKsTexture().empty()) {
            vsg::Path specularPath(chronoMat->GetKsTexture());
            std::string uniName("specularMap");
            bool ok = ApplyTexture(specularPath, graphicsPipelineConfig, descriptors, uniName);
            if (!ok)
                GetLog() << "Could not read texture file: " << specularPath.string() << "\n";
        }

        // set transparency, if needed
        vsg::ColorBlendState::ColorBlendAttachments colorBlendAttachments;
        VkPipelineColorBlendAttachmentState colorBlendAttachment = {};
        colorBlendAttachment.blendEnable = VK_FALSE;  // default
        colorBlendAttachment.colorWriteMask =
            VK_COLOR_COMPONENT_R_BIT | VK_COLOR_COMPONENT_G_BIT | VK_COLOR_COMPONENT_B_BIT | VK_COLOR_COMPONENT_A_BIT;
        if (phongMat->value().alphaMask < 1.0) {
            colorBlendAttachment.blendEnable = VK_TRUE;
            colorBlendAttachment.srcColorBlendFactor = VK_BLEND_FACTOR_SRC_ALPHA;
            colorBlendAttachment.dstColorBlendFactor = VK_BLEND_FACTOR_ONE_MINUS_SRC_ALPHA;
            colorBlendAttachment.colorBlendOp = VK_BLEND_OP_ADD;
            colorBlendAttachment.srcAlphaBlendFactor = VK_BLEND_FACTOR_ONE;
            colorBlendAttachment.dstAlphaBlendFactor = VK_BLEND_FACTOR_ZERO;
            colorBlendAttachment.alphaBlendOp = VK_BLEND_OP_ADD;
        }
        colorBlendAttachments.push_back(colorBlendAttachment);
        graphicsPipelineConfig->colorBlendState = vsg::ColorBlendState::create(colorBlendAttachments);
        graphicsPipelineConfig->assignUniform(descriptors, "texrepeat", repeatValues);
        graphicsPipelineConfig->assignUniform(descriptors, "material", phongMat);

        if (m_options->sharedObjects)
            m_options->sharedObjects->share(descriptors);

        std::vector<ChVector<>> tmp_vertices;
        std::vector<ChVector<>> tmp_normals;
        std::vector<ChVector2<>> tmp_texcoords;
        // Set the VSG vertex and index buffers for this material
        ChVector<> t[3];    // positions of triangle vertices
        ChVector<> n[3];    // normals at the triangle vertices
        ChVector2<> uv[3];  // UV coordinates at the triangle vertices
        size_t num_added_tri = 0;
        for (size_t itri = 0; itri < ntriangles_all; itri++) {
            if (!m_indices.empty() && m_indices[itri] != imat)
                continue;

            for (int iv = 0; iv < 3; iv++)
                t[iv] = vertices[v_indices[itri][iv]];

            if (n_indices.size() == ntriangles_all) {
                for (int iv = 0; iv < 3; iv++)
                    n[iv] = normals[n_indices[itri][iv]];
            } else {
                n[0] = Vcross(t[1] - t[0], t[2] - t[0]).GetNormalized();
                n[1] = n[0];
                n[2] = n[0];
            }

            if (uv_indices.size() == ntriangles_all) {
                for (int iv = 0; iv < 3; iv++)
                    uv[iv] = uvs[uv_indices[itri][iv]];
            } else {
                for (int iv = 0; iv < 3; iv++)
                    uv[iv] = 0.0;
            }
            for (int j = 0; j < 3; j++) {
                tmp_vertices.push_back(t[j]);
                tmp_normals.push_back(n[j]);
                tmp_texcoords.push_back(uv[j]);
            }
        }  // itri
        // create and fill the vsg buffers
        size_t nVert = tmp_vertices.size();
        vsg::ref_ptr<vsg::vec3Array> vsg_vertices = vsg::vec3Array::create(nVert);
        vsg::ref_ptr<vsg::vec3Array> vsg_normals = vsg::vec3Array::create(nVert);
        vsg::ref_ptr<vsg::vec2Array> vsg_texcoords = vsg::vec2Array::create(nVert);
        vsg::ref_ptr<vsg::uintArray> vsg_indices = vsg::uintArray::create(nVert);
        for (size_t k = 0; k < nVert; k++) {
            vsg_vertices->set(k, vsg::vec3(tmp_vertices[k].x(), tmp_vertices[k].y(), tmp_vertices[k].z()));
            vsg_normals->set(k, vsg::vec3(tmp_normals[k].x(), tmp_normals[k].y(), tmp_normals[k].z()));
            // seems to work with v-coordinate flipped on VSG
            vsg_texcoords->set(k, vsg::vec2(tmp_texcoords[k].x(), 1.0f - tmp_texcoords[k].y()));
            vsg_indices->set(k, k);
        }
        auto colors = vsg::vec4Value::create(vsg::vec4{1.0f, 1.0f, 1.0f, 1.0f});

        vsg::DataList vertexArrays;

        graphicsPipelineConfig->assignArray(vertexArrays, "vsg_Vertex", VK_VERTEX_INPUT_RATE_VERTEX, vsg_vertices);
        graphicsPipelineConfig->assignArray(vertexArrays, "vsg_Normal", VK_VERTEX_INPUT_RATE_VERTEX, vsg_normals);
        graphicsPipelineConfig->assignArray(vertexArrays, "vsg_TexCoord0", VK_VERTEX_INPUT_RATE_VERTEX, vsg_texcoords);
        graphicsPipelineConfig->assignArray(vertexArrays, "vsg_Color", VK_VERTEX_INPUT_RATE_INSTANCE, colors);

        if (m_options->sharedObjects)
            m_options->sharedObjects->share(vertexArrays);
        if (m_options->sharedObjects)
            m_options->sharedObjects->share(vsg_indices);

        // setup geometry
        auto drawCommands = vsg::Commands::create();
        drawCommands->addChild(
            vsg::BindVertexBuffers::create(graphicsPipelineConfig->baseAttributeBinding, vertexArrays));
        drawCommands->addChild(vsg::BindIndexBuffer::create(vsg_indices));
        drawCommands->addChild(vsg::DrawIndexed::create(vsg_indices->size(), 1, 0, 0, 0));

        if (m_options->sharedObjects) {
            m_options->sharedObjects->share(drawCommands->children);
            m_options->sharedObjects->share(drawCommands);
        }

        // register the ViewDescriptorSetLayout.
        vsg::ref_ptr<vsg::ViewDescriptorSetLayout> vdsl;
        if (m_options->sharedObjects)
            vdsl = m_options->sharedObjects->shared_default<vsg::ViewDescriptorSetLayout>();
        else
            vdsl = vsg::ViewDescriptorSetLayout::create();
        graphicsPipelineConfig->additionalDescriptorSetLayout = vdsl;

        // share the pipeline config and initialize if it's unique
        if (m_options->sharedObjects)
            m_options->sharedObjects->share(graphicsPipelineConfig, [](auto gpc) { gpc->init(); });
        else
            graphicsPipelineConfig->init();

        auto descriptorSet = vsg::DescriptorSet::create(graphicsPipelineConfig->descriptorSetLayout, descriptors);
        if (m_options->sharedObjects)
            m_options->sharedObjects->share(descriptorSet);

        auto bindDescriptorSet = vsg::BindDescriptorSet::create(VK_PIPELINE_BIND_POINT_GRAPHICS,
                                                                graphicsPipelineConfig->layout, 0, descriptorSet);
        if (m_options->sharedObjects)
            m_options->sharedObjects->share(bindDescriptorSet);

        auto bindViewDescriptorSets =
            vsg::BindViewDescriptorSets::create(VK_PIPELINE_BIND_POINT_GRAPHICS, graphicsPipelineConfig->layout, 1);
        if (m_options->sharedObjects)
            m_options->sharedObjects->share(bindViewDescriptorSets);

        // create StateGroup as the root of the scene/command graph to hold the GraphicsProgram, and binding of
        // Descriptors to decorate the whole graph
        auto stateGroup = vsg::StateGroup::create();
        stateGroup->add(graphicsPipelineConfig->bindGraphicsPipeline);
        stateGroup->add(bindDescriptorSet);
        stateGroup->add(bindViewDescriptorSets);

        // set up model transformation node
        transform->subgraphRequiresLocalFrustum = false;

        // add drawCommands to StateGroup
        stateGroup->addChild(drawCommands);
        if (m_options->sharedObjects) {
            m_options->sharedObjects->share(stateGroup);
        }
        transform->addChild(stateGroup);
    }  // imat

    if (m_options->sharedObjects) {
        m_options->sharedObjects->share(transform);
    }

    if (compileTraversal)
        compileTraversal->compile(scenegraph);

    return scenegraph;
}

vsg::ref_ptr<vsg::Group> ShapeBuilder::createTrimeshPbrMatShape(vsg::ref_ptr<vsg::MatrixTransform> transform,
                                                                bool drawMode,
                                                                std::shared_ptr<ChTriangleMeshShape> tms) {
    auto scenegraph = vsg::Group::create();

    // set up model transformation node
    transform->subgraphRequiresLocalFrustum = false;
    scenegraph->addChild(transform);

    const auto& mesh = tms->GetMesh();
    const auto& materials = tms->GetMaterials();
    int nmaterials = (int)materials.size();

    const auto& vertices = mesh->getCoordsVertices();
    const auto& normals = mesh->getCoordsNormals();
    const auto& uvs = mesh->getCoordsUV();

    const auto& v_indices = mesh->getIndicesVertexes();
    const auto& n_indices = mesh->getIndicesNormals();
    const auto& uv_indices = mesh->getIndicesUV();
    const auto& m_indices = mesh->getIndicesMaterials();

    size_t ntriangles_all = (unsigned int)v_indices.size();

    // Count number of faces assigned to each material (buffer)
    std::vector<size_t> nfaces_per_buffer;
    if (m_indices.empty()) {
        assert(nmaterials == 1);
        nfaces_per_buffer.push_back(ntriangles_all);
    } else {
        for (size_t imat = 0; imat < nmaterials; imat++) {
            auto count = std::count(m_indices.begin(), m_indices.end(), imat);
            nfaces_per_buffer.push_back(count);
        }
    }

    for (size_t imat = 0; imat < nmaterials; imat++) {
        auto chronoMat = materials[imat];
        // translate to vsgMat here
        vsg::ref_ptr<vsg::ShaderSet> shaderSet;

        auto repeatValues = vsg::vec3Value::create();
        repeatValues->set(vsg::vec3(chronoMat->GetTextureScale().x(), chronoMat->GetTextureScale().y(), 1.0f));
        shaderSet = createTilingPbrShaderSet(m_options);

        auto rasterizationState = vsg::RasterizationState::create();
        if (drawMode) {
            rasterizationState->polygonMode = VK_POLYGON_MODE_LINE;
        }
        shaderSet->defaultGraphicsPipelineStates.push_back(rasterizationState);
        auto graphicsPipelineConfig = vsg::GraphicsPipelineConfigurator::create(shaderSet);
        auto& defines = graphicsPipelineConfig->shaderHints->defines;

        // two-sided polygons? -> cannot be used together with transparency!
        if (!tms->IsBackfaceCull() && chronoMat->GetOpacity() == 1.0) {
            graphicsPipelineConfig->rasterizationState->cullMode = VK_CULL_MODE_NONE;
            defines.insert("VSG_TWO_SIDED_LIGHTING");
        }

        // set up graphics pipeline
        vsg::Descriptors descriptors;

        auto pbrMat = createPbrMaterialFromChronoMaterial(chronoMat);

        if (!chronoMat->GetKdTexture().empty()) {
            vsg::Path diffusePath(chronoMat->GetKdTexture());
            std::string uniName("diffuseMap");
            bool ok = ApplyTexture(diffusePath, graphicsPipelineConfig, descriptors, uniName);
            if (!ok)
                GetLog() << "Could not read texture file: " << diffusePath << "\n";
            pbrMat->value().diffuseFactor.set(1.0, 1.0, 1.0, pbrMat->value().alphaMask);
            pbrMat->value().baseColorFactor.set(1.0, 1.0, 1.0, pbrMat->value().alphaMask);
        }

        if (!chronoMat->GetNormalMapTexture().empty()) {
            vsg::Path normalPath(chronoMat->GetNormalMapTexture());
            std::string uniName("normalMap");
            bool ok = ApplyTexture(normalPath, graphicsPipelineConfig, descriptors, uniName);
            if (!ok)
                GetLog() << "Could not read texture file: " << normalPath.string() << "\n";
        }

        //  special case: metalness and roughness must be converted to a single texture
        //  blue  = metalness
        //  green = roughness
        vsg::Path metalnessPath(chronoMat->GetMetallicTexture());
        vsg::Path roughnessPath(chronoMat->GetRoughnessTexture());
        std::string uniName("mrMap");
        bool mrok =
            ApplyMetalRoughnessTexture(metalnessPath, roughnessPath, graphicsPipelineConfig, descriptors, uniName);

        if (!chronoMat->GetKsTexture().empty()) {
            vsg::Path specularPath(chronoMat->GetKsTexture());
            std::string uniName("specularMap");
            bool ok = ApplyTexture(specularPath, graphicsPipelineConfig, descriptors, uniName);
            if (!ok)
                GetLog() << "Could not read texture file: " << specularPath.string() << "\n";
        }

        if(!chronoMat->GetKeTexture().empty()) {
            vsg::Path specularPath(chronoMat->GetKeTexture());
            std::string uniName("emissiveMap");
            bool ok = ApplyTexture(specularPath, graphicsPipelineConfig, descriptors, uniName);
            if(!ok) GetLog() << "Could not read texture file: " << specularPath.string() << "\n";
        }

        if(!chronoMat->GetDisplacementTexture().empty()) {
            vsg::Path displacementPath(chronoMat->GetDisplacementTexture());
            std::string uniName("displacementMap");
            bool ok = ApplyTexture(displacementPath, graphicsPipelineConfig, descriptors, uniName);
            if(!ok) GetLog() << "Could not read texture file: " << displacementPath.string() << "\n";
        }

        if(!chronoMat->GetAmbientOcclusionTexture().empty()) {
            vsg::Path aoPath(chronoMat->GetAmbientOcclusionTexture());
            std::string uniName("aoMap");
            bool ok = ApplyTexture(aoPath, graphicsPipelineConfig, descriptors, uniName);
            if(!ok) GetLog() << "Could not read texture file: " << aoPath.string() << "\n";
        }

        bool mappedOpacity = false;
        if (!chronoMat->GetOpacityTexture().empty()) {
            vsg::Path opacityPath(chronoMat->GetOpacityTexture());
            std::string uniName("opacityMap");
            mappedOpacity = ApplyTexture(opacityPath, graphicsPipelineConfig, descriptors, uniName);
            if (!mappedOpacity)
                GetLog() << "Could not read texture file: " << opacityPath.string() << "\n";
        }

        // set transparency, if needed
        vsg::ColorBlendState::ColorBlendAttachments colorBlendAttachments;
        VkPipelineColorBlendAttachmentState colorBlendAttachment = {};
        colorBlendAttachment.blendEnable = VK_FALSE;  // default
        colorBlendAttachment.colorWriteMask =
            VK_COLOR_COMPONENT_R_BIT | VK_COLOR_COMPONENT_G_BIT | VK_COLOR_COMPONENT_B_BIT | VK_COLOR_COMPONENT_A_BIT;
        if (pbrMat->value().alphaMask < 1.0 || mappedOpacity) {
            colorBlendAttachment.blendEnable = VK_TRUE;
            colorBlendAttachment.srcColorBlendFactor = VK_BLEND_FACTOR_SRC_ALPHA;
            colorBlendAttachment.dstColorBlendFactor = VK_BLEND_FACTOR_ONE_MINUS_SRC_ALPHA;
            colorBlendAttachment.colorBlendOp = VK_BLEND_OP_ADD;
            colorBlendAttachment.srcAlphaBlendFactor = VK_BLEND_FACTOR_ONE;
            colorBlendAttachment.dstAlphaBlendFactor = VK_BLEND_FACTOR_ZERO;
            colorBlendAttachment.alphaBlendOp = VK_BLEND_OP_ADD;
        }
        colorBlendAttachments.push_back(colorBlendAttachment);
        graphicsPipelineConfig->colorBlendState = vsg::ColorBlendState::create(colorBlendAttachments);
        graphicsPipelineConfig->assignUniform(descriptors, "texrepeat", repeatValues);
        graphicsPipelineConfig->assignUniform(descriptors, "PbrData", pbrMat);

        if (m_options->sharedObjects)
            m_options->sharedObjects->share(descriptors);

        std::vector<ChVector<>> tmp_vertices;
        std::vector<ChVector<>> tmp_normals;
        std::vector<ChVector2<>> tmp_texcoords;
        // Set the VSG vertex and index buffers for this material
        ChVector<> t[3];    // positions of triangle vertices
        ChVector<> n[3];    // normals at the triangle vertices
        ChVector2<> uv[3];  // UV coordinates at the triangle vertices
        size_t num_added_tri = 0;
        for (size_t itri = 0; itri < ntriangles_all; itri++) {
            if (!m_indices.empty() && m_indices[itri] != imat)
                continue;

            for (int iv = 0; iv < 3; iv++)
                t[iv] = vertices[v_indices[itri][iv]];

            if (n_indices.size() == ntriangles_all) {
                for (int iv = 0; iv < 3; iv++)
                    n[iv] = normals[n_indices[itri][iv]];
            } else {
                n[0] = Vcross(t[1] - t[0], t[2] - t[0]).GetNormalized();
                n[1] = n[0];
                n[2] = n[0];
            }

            if (uv_indices.size() == ntriangles_all) {
                for (int iv = 0; iv < 3; iv++)
                    uv[iv] = uvs[uv_indices[itri][iv]];
            } else {
                for (int iv = 0; iv < 3; iv++)
                    uv[iv] = 0.0;
            }
            for (int j = 0; j < 3; j++) {
                tmp_vertices.push_back(t[j]);
                tmp_normals.push_back(n[j]);
                tmp_texcoords.push_back(uv[j]);
            }
        }  // itri
        // create and fill the vsg buffers
        size_t nVert = tmp_vertices.size();
        vsg::ref_ptr<vsg::vec3Array> vsg_vertices = vsg::vec3Array::create(nVert);
        vsg::ref_ptr<vsg::vec3Array> vsg_normals = vsg::vec3Array::create(nVert);
        vsg::ref_ptr<vsg::vec2Array> vsg_texcoords = vsg::vec2Array::create(nVert);
        vsg::ref_ptr<vsg::uintArray> vsg_indices = vsg::uintArray::create(nVert);
        for (size_t k = 0; k < nVert; k++) {
            vsg_vertices->set(k, vsg::vec3(tmp_vertices[k].x(), tmp_vertices[k].y(), tmp_vertices[k].z()));
            vsg_normals->set(k, vsg::vec3(tmp_normals[k].x(), tmp_normals[k].y(), tmp_normals[k].z()));
            // seems to work with v-coordinate flipped on VSG
            vsg_texcoords->set(k, vsg::vec2(tmp_texcoords[k].x(), 1.0f - tmp_texcoords[k].y()));
            vsg_indices->set(k, k);
        }
        auto colors = vsg::vec4Value::create(vsg::vec4{1.0f, 1.0f, 1.0f, 1.0f});

        vsg::DataList vertexArrays;

        graphicsPipelineConfig->assignArray(vertexArrays, "vsg_Vertex", VK_VERTEX_INPUT_RATE_VERTEX, vsg_vertices);
        graphicsPipelineConfig->assignArray(vertexArrays, "vsg_Normal", VK_VERTEX_INPUT_RATE_VERTEX, vsg_normals);
        graphicsPipelineConfig->assignArray(vertexArrays, "vsg_TexCoord0", VK_VERTEX_INPUT_RATE_VERTEX, vsg_texcoords);
        graphicsPipelineConfig->assignArray(vertexArrays, "vsg_Color", VK_VERTEX_INPUT_RATE_INSTANCE, colors);

        if (m_options->sharedObjects)
            m_options->sharedObjects->share(vertexArrays);
        if (m_options->sharedObjects)
            m_options->sharedObjects->share(vsg_indices);

        // setup geometry
        auto drawCommands = vsg::Commands::create();
        drawCommands->addChild(
            vsg::BindVertexBuffers::create(graphicsPipelineConfig->baseAttributeBinding, vertexArrays));
        drawCommands->addChild(vsg::BindIndexBuffer::create(vsg_indices));
        drawCommands->addChild(vsg::DrawIndexed::create(vsg_indices->size(), 1, 0, 0, 0));

        if (m_options->sharedObjects) {
            m_options->sharedObjects->share(drawCommands->children);
            m_options->sharedObjects->share(drawCommands);
        }

        // register the ViewDescriptorSetLayout.
        vsg::ref_ptr<vsg::ViewDescriptorSetLayout> vdsl;
        if (m_options->sharedObjects)
            vdsl = m_options->sharedObjects->shared_default<vsg::ViewDescriptorSetLayout>();
        else
            vdsl = vsg::ViewDescriptorSetLayout::create();
        graphicsPipelineConfig->additionalDescriptorSetLayout = vdsl;

        // share the pipeline config and initialize if it's unique
        if (m_options->sharedObjects)
            m_options->sharedObjects->share(graphicsPipelineConfig, [](auto gpc) { gpc->init(); });
        else
            graphicsPipelineConfig->init();

        auto descriptorSet = vsg::DescriptorSet::create(graphicsPipelineConfig->descriptorSetLayout, descriptors);
        if (m_options->sharedObjects)
            m_options->sharedObjects->share(descriptorSet);

        auto bindDescriptorSet = vsg::BindDescriptorSet::create(VK_PIPELINE_BIND_POINT_GRAPHICS,
                                                                graphicsPipelineConfig->layout, 0, descriptorSet);
        if (m_options->sharedObjects)
            m_options->sharedObjects->share(bindDescriptorSet);

        auto bindViewDescriptorSets =
            vsg::BindViewDescriptorSets::create(VK_PIPELINE_BIND_POINT_GRAPHICS, graphicsPipelineConfig->layout, 1);
        if (m_options->sharedObjects)
            m_options->sharedObjects->share(bindViewDescriptorSets);

        // create StateGroup as the root of the scene/command graph to hold the GraphicsProgram, and binding of
        // Descriptors to decorate the whole graph
        auto stateGroup = vsg::StateGroup::create();
        stateGroup->add(graphicsPipelineConfig->bindGraphicsPipeline);
        stateGroup->add(bindDescriptorSet);
        stateGroup->add(bindViewDescriptorSets);

        // set up model transformation node
        transform->subgraphRequiresLocalFrustum = false;

        // add drawCommands to StateGroup
        stateGroup->addChild(drawCommands);
        if (m_options->sharedObjects) {
            m_options->sharedObjects->share(stateGroup);
        }
        transform->addChild(stateGroup);
    }  // imat

    if (m_options->sharedObjects) {
        m_options->sharedObjects->share(transform);
    }

    if (compileTraversal)
        compileTraversal->compile(scenegraph);

    return scenegraph;
}

vsg::ref_ptr<vsg::Group> ShapeBuilder::createCoGSymbol(vsg::ref_ptr<vsg::MatrixTransform> transform) {
    auto scenegraph = vsg::Group::create();

    vsg::ref_ptr<vsg::ShaderStage> vertexShader = lineShader_vert();
    vsg::ref_ptr<vsg::ShaderStage> fragmentShader = lineShader_frag();

    // set up graphics pipeline
    vsg::DescriptorSetLayoutBindings descriptorBindings{
        {0, VK_DESCRIPTOR_TYPE_COMBINED_IMAGE_SAMPLER, 1, VK_SHADER_STAGE_FRAGMENT_BIT,
         nullptr}  // { binding, descriptorTpe, descriptorCount, stageFlags, pImmutableSamplers}
    };

    auto descriptorSetLayout = vsg::DescriptorSetLayout::create(descriptorBindings);

    vsg::PushConstantRanges pushConstantRanges{
        {VK_SHADER_STAGE_VERTEX_BIT, 0, 128}  // projection view, and model matrices, actual push constant calls
                                              // autoaatically provided by the VSG's DispatchTraversal
    };

    vsg::VertexInputState::Bindings vertexBindingsDescriptions{
        VkVertexInputBindingDescription{0, sizeof(vsg::vec3), VK_VERTEX_INPUT_RATE_VERTEX},  // vertex data
        VkVertexInputBindingDescription{1, sizeof(vsg::vec3), VK_VERTEX_INPUT_RATE_VERTEX}   // colour data
    };

    vsg::VertexInputState::Attributes vertexAttributeDescriptions{
        VkVertexInputAttributeDescription{0, 0, VK_FORMAT_R32G32B32_SFLOAT, 0},  // vertex data
        VkVertexInputAttributeDescription{1, 1, VK_FORMAT_R32G32B32_SFLOAT, 0}   // colour data
    };

    vsg::ref_ptr<vsg::InputAssemblyState> iaState = vsg::InputAssemblyState::create();
    iaState->topology = VK_PRIMITIVE_TOPOLOGY_LINE_LIST;

    vsg::ref_ptr<vsg::RasterizationState> raState = vsg::RasterizationState::create();
    raState->lineWidth = 1.0;  // only allowed value (also set as standard)

    vsg::GraphicsPipelineStates pipelineStates{
        vsg::VertexInputState::create(vertexBindingsDescriptions, vertexAttributeDescriptions),
        iaState,
        raState,
        vsg::MultisampleState::create(),
        vsg::ColorBlendState::create(),
        vsg::DepthStencilState::create()};

    auto pipelineLayout =
        vsg::PipelineLayout::create(vsg::DescriptorSetLayouts{descriptorSetLayout}, pushConstantRanges);
    auto graphicsPipeline =
        vsg::GraphicsPipeline::create(pipelineLayout, vsg::ShaderStages{vertexShader, fragmentShader}, pipelineStates);
    auto bindGraphicsPipeline = vsg::BindGraphicsPipeline::create(graphicsPipeline);

    // create StateGroup as the root of the scene/command graph to hold the GraphicsProgram, and binding of Descriptors
    // to decorate the whole graph
    scenegraph->addChild(bindGraphicsPipeline);

    // add transform to root of the scene graph
    scenegraph->addChild(transform);

    // calculate vertices
    const int numPoints = 6;
    auto vertices = vsg::vec3Array::create(numPoints);
    auto colors = vsg::vec3Array::create(numPoints);
    double length = 1;
    vertices->set(0, vsg::vec3(0.0, 0.0, 0.0));
    vertices->set(1, vsg::vec3(1.0, 0.0, 0.0));
    colors->set(0, vsg::vec3(1.0, 0.0, 0.0));
    colors->set(1, vsg::vec3(1.0, 0.0, 0.0));
    vertices->set(2, vsg::vec3(0.0, 0.0, 0.0));
    vertices->set(3, vsg::vec3(0.0, 1.0, 0.0));
    colors->set(2, vsg::vec3(0.0, 1.0, 0.0));
    colors->set(3, vsg::vec3(0.0, 1.0, 0.0));
    vertices->set(4, vsg::vec3(0.0, 0.0, 0.0));
    vertices->set(5, vsg::vec3(0.0, 0.0, 1.0));
    colors->set(4, vsg::vec3(0.0, 0.0, 1.0));
    colors->set(5, vsg::vec3(0.0, 0.0, 1.0));

    // setup geometry
    auto drawCommands = vsg::Commands::create();
    drawCommands->addChild(vsg::BindVertexBuffers::create(0, vsg::DataList{vertices, colors}));
    drawCommands->addChild(vsg::Draw::create(vertices->size(), 1, 0, 0));

    // add drawCommands to transform
    transform->addChild(drawCommands);

    if (compileTraversal)
        compileTraversal->compile(scenegraph);
    return scenegraph;
}

vsg::ref_ptr<vsg::Group> ShapeBuilder::createLineShape(ChVisualModel::ShapeInstance shapeInstance,
                                                       std::shared_ptr<ChVisualMaterial> material,
                                                       vsg::ref_ptr<vsg::MatrixTransform> transform,
                                                       std::shared_ptr<ChLineShape> ls) {
    auto scenegraph = vsg::Group::create();

    vsg::ref_ptr<vsg::ShaderStage> vertexShader = lineShader_vert();
    vsg::ref_ptr<vsg::ShaderStage> fragmentShader = lineShader_frag();

    // set up graphics pipeline
    vsg::DescriptorSetLayoutBindings descriptorBindings{
        {0, VK_DESCRIPTOR_TYPE_COMBINED_IMAGE_SAMPLER, 1, VK_SHADER_STAGE_FRAGMENT_BIT,
         nullptr}  // { binding, descriptorTpe, descriptorCount, stageFlags, pImmutableSamplers}
    };

    auto descriptorSetLayout = vsg::DescriptorSetLayout::create(descriptorBindings);

    vsg::PushConstantRanges pushConstantRanges{
        {VK_SHADER_STAGE_VERTEX_BIT, 0, 128}  // projection view, and model matrices, actual push constant calls
                                              // autoaatically provided by the VSG's DispatchTraversal
    };

    vsg::VertexInputState::Bindings vertexBindingsDescriptions{
        VkVertexInputBindingDescription{0, sizeof(vsg::vec3), VK_VERTEX_INPUT_RATE_VERTEX},  // vertex data
        VkVertexInputBindingDescription{1, sizeof(vsg::vec3), VK_VERTEX_INPUT_RATE_VERTEX}   // colour data
    };

    vsg::VertexInputState::Attributes vertexAttributeDescriptions{
        VkVertexInputAttributeDescription{0, 0, VK_FORMAT_R32G32B32_SFLOAT, 0},  // vertex data
        VkVertexInputAttributeDescription{1, 1, VK_FORMAT_R32G32B32_SFLOAT, 0}   // colour data
    };

    vsg::ref_ptr<vsg::InputAssemblyState> iaState = vsg::InputAssemblyState::create();
    iaState->topology = VK_PRIMITIVE_TOPOLOGY_LINE_STRIP;

    vsg::ref_ptr<vsg::RasterizationState> raState = vsg::RasterizationState::create();
    raState->lineWidth = 1.0;  // only allowed value (also set as standard)

    vsg::GraphicsPipelineStates pipelineStates{
        vsg::VertexInputState::create(vertexBindingsDescriptions, vertexAttributeDescriptions),
        iaState,
        raState,
        vsg::MultisampleState::create(),
        vsg::ColorBlendState::create(),
        vsg::DepthStencilState::create()};

    auto pipelineLayout =
        vsg::PipelineLayout::create(vsg::DescriptorSetLayouts{descriptorSetLayout}, pushConstantRanges);
    auto graphicsPipeline =
        vsg::GraphicsPipeline::create(pipelineLayout, vsg::ShaderStages{vertexShader, fragmentShader}, pipelineStates);
    auto bindGraphicsPipeline = vsg::BindGraphicsPipeline::create(graphicsPipeline);

    // create StateGroup as the root of the scene/command graph to hold the GraphicsProgram, and binding of Descriptors
    // to decorate the whole graph
    scenegraph->addChild(bindGraphicsPipeline);

    // set up model transformation node
    // auto transform = vsg::MatrixTransform::create(); // VK_SHADER_STAGE_VERTEX_BIT

    // add transform to root of the scene graph
    scenegraph->addChild(transform);

    // calculate vertices
    int numPoints = ls->GetNumRenderPoints();
    double maxU = 1;
    if (auto mline_path = std::dynamic_pointer_cast<geometry::ChLinePath>(ls->GetLineGeometry()))
        maxU = mline_path->GetPathDuration();
    assert(numPoints > 2);
    // double ustep = 1.0 / double(numPoints - 1);
    auto vertices = vsg::vec3Array::create(numPoints);
    auto colors = vsg::vec3Array::create(numPoints);
    for (int i = 0; i < numPoints; i++) {
        // double u = ustep * (double(i));
        double u = maxU * ((double)i / (double)(numPoints - 1));  // abscissa
        ChVector<> pos;
        ls->GetLineGeometry()->Evaluate(pos, u);
        vertices->set(i, vsg::vec3(pos.x(), pos.y(), pos.z()));
        auto cv =
            vsg::vec3(material->GetDiffuseColor().R, material->GetDiffuseColor().G, material->GetDiffuseColor().B);
        colors->set(i, cv);
    }
    // setup geometry
    auto drawCommands = vsg::Commands::create();
    drawCommands->addChild(vsg::BindVertexBuffers::create(0, vsg::DataList{vertices, colors}));
    drawCommands->addChild(vsg::Draw::create(vertices->size(), 1, 0, 0));

    // add drawCommands to transform
    transform->addChild(drawCommands);

    if (compileTraversal)
        compileTraversal->compile(scenegraph);
    return scenegraph;
}

vsg::ref_ptr<vsg::Group> ShapeBuilder::createPathShape(ChVisualModel::ShapeInstance shapeInstance,
                                                       std::shared_ptr<ChVisualMaterial> material,
                                                       vsg::ref_ptr<vsg::MatrixTransform> transform,
                                                       std::shared_ptr<ChPathShape> ps) {
    auto scenegraph = vsg::Group::create();

    vsg::ref_ptr<vsg::ShaderStage> vertexShader = lineShader_vert();
    vsg::ref_ptr<vsg::ShaderStage> fragmentShader = lineShader_frag();

    // set up graphics pipeline
    vsg::DescriptorSetLayoutBindings descriptorBindings{
        {0, VK_DESCRIPTOR_TYPE_COMBINED_IMAGE_SAMPLER, 1, VK_SHADER_STAGE_FRAGMENT_BIT,
         nullptr}  // { binding, descriptorTpe, descriptorCount, stageFlags, pImmutableSamplers}
    };

    auto descriptorSetLayout = vsg::DescriptorSetLayout::create(descriptorBindings);

    vsg::PushConstantRanges pushConstantRanges{
        {VK_SHADER_STAGE_VERTEX_BIT, 0, 128}  // projection view, and model matrices, actual push constant calls
                                              // autoaatically provided by the VSG's DispatchTraversal
    };

    vsg::VertexInputState::Bindings vertexBindingsDescriptions{
        VkVertexInputBindingDescription{0, sizeof(vsg::vec3), VK_VERTEX_INPUT_RATE_VERTEX},  // vertex data
        VkVertexInputBindingDescription{1, sizeof(vsg::vec3), VK_VERTEX_INPUT_RATE_VERTEX}   // colour data
    };

    vsg::VertexInputState::Attributes vertexAttributeDescriptions{
        VkVertexInputAttributeDescription{0, 0, VK_FORMAT_R32G32B32_SFLOAT, 0},  // vertex data
        VkVertexInputAttributeDescription{1, 1, VK_FORMAT_R32G32B32_SFLOAT, 0}   // colour data
    };

    vsg::ref_ptr<vsg::InputAssemblyState> iaState = vsg::InputAssemblyState::create();
    iaState->topology = VK_PRIMITIVE_TOPOLOGY_LINE_STRIP;

    vsg::ref_ptr<vsg::RasterizationState> raState = vsg::RasterizationState::create();
    raState->lineWidth = 1.0;  // only allowed value (also set as standard)

    vsg::GraphicsPipelineStates pipelineStates{
        vsg::VertexInputState::create(vertexBindingsDescriptions, vertexAttributeDescriptions),
        iaState,
        raState,
        vsg::MultisampleState::create(),
        vsg::ColorBlendState::create(),
        vsg::DepthStencilState::create()};

    auto pipelineLayout =
        vsg::PipelineLayout::create(vsg::DescriptorSetLayouts{descriptorSetLayout}, pushConstantRanges);
    auto graphicsPipeline =
        vsg::GraphicsPipeline::create(pipelineLayout, vsg::ShaderStages{vertexShader, fragmentShader}, pipelineStates);
    auto bindGraphicsPipeline = vsg::BindGraphicsPipeline::create(graphicsPipeline);

    // create StateGroup as the root of the scene/command graph to hold the GraphicsProgram, and binding of Descriptors
    // to decorate the whole graph
    scenegraph->addChild(bindGraphicsPipeline);

    // set up model transformation node
    // auto transform = vsg::MatrixTransform::create(); // VK_SHADER_STAGE_VERTEX_BIT

    // add transform to root of the scene graph
    scenegraph->addChild(transform);

    // calculate vertices
    int numPoints = ps->GetNumRenderPoints();
    assert(numPoints > 2);
    double maxU = ps->GetPathGeometry()->GetPathDuration();
    double ustep = maxU / double(numPoints - 1);
    auto vertices = vsg::vec3Array::create(numPoints);
    auto colors = vsg::vec3Array::create(numPoints);
    for (int i = 0; i < numPoints; i++) {
        double u = ustep * (double(i));
        ChVector<> pos;
        ps->GetPathGeometry()->Evaluate(pos, u);
        vertices->set(i, vsg::vec3(pos.x(), pos.y(), pos.z()));
        auto cv =
            vsg::vec3(material->GetDiffuseColor().R, material->GetDiffuseColor().G, material->GetDiffuseColor().B);
        colors->set(i, cv);
    }
    // setup geometry
    auto drawCommands = vsg::Commands::create();
    drawCommands->addChild(vsg::BindVertexBuffers::create(0, vsg::DataList{vertices, colors}));
    drawCommands->addChild(vsg::Draw::create(vertices->size(), 1, 0, 0));

    // add drawCommands to transform
    transform->addChild(drawCommands);

    if (compileTraversal)
        compileTraversal->compile(scenegraph);
    return scenegraph;
}

vsg::ref_ptr<vsg::Group> ShapeBuilder::createSpringShape(std::shared_ptr<ChLinkBase> link,
                                                         ChVisualModel::ShapeInstance shapeInstance,
                                                         std::shared_ptr<ChVisualMaterial> material,
                                                         vsg::ref_ptr<vsg::MatrixTransform> transform,
                                                         std::shared_ptr<ChSpringShape> ss) {
    auto scenegraph = vsg::Group::create();
    // store some information for easier update
    scenegraph->setValue("Link", link);
    scenegraph->setValue("ShapeInstance", shapeInstance);
    scenegraph->setValue("Transform", transform);

    vsg::ref_ptr<vsg::ShaderStage> vertexShader = lineShader_vert();
    vsg::ref_ptr<vsg::ShaderStage> fragmentShader = lineShader_frag();

    // set up graphics pipeline
    vsg::DescriptorSetLayoutBindings descriptorBindings{
        {0, VK_DESCRIPTOR_TYPE_COMBINED_IMAGE_SAMPLER, 1, VK_SHADER_STAGE_FRAGMENT_BIT,
         nullptr}  // { binding, descriptorTpe, descriptorCount, stageFlags, pImmutableSamplers}
    };

    auto descriptorSetLayout = vsg::DescriptorSetLayout::create(descriptorBindings);

    vsg::PushConstantRanges pushConstantRanges{
        {VK_SHADER_STAGE_VERTEX_BIT, 0, 128}  // projection view, and model matrices, actual push constant calls
                                              // autoaatically provided by the VSG's DispatchTraversal
    };

    vsg::VertexInputState::Bindings vertexBindingsDescriptions{
        VkVertexInputBindingDescription{0, sizeof(vsg::vec3), VK_VERTEX_INPUT_RATE_VERTEX},  // vertex data
        VkVertexInputBindingDescription{1, sizeof(vsg::vec3), VK_VERTEX_INPUT_RATE_VERTEX}   // colour data
    };

    vsg::VertexInputState::Attributes vertexAttributeDescriptions{
        VkVertexInputAttributeDescription{0, 0, VK_FORMAT_R32G32B32_SFLOAT, 0},  // vertex data
        VkVertexInputAttributeDescription{1, 1, VK_FORMAT_R32G32B32_SFLOAT, 0}   // colour data
    };

    vsg::ref_ptr<vsg::InputAssemblyState> iaState = vsg::InputAssemblyState::create();
    iaState->topology = VK_PRIMITIVE_TOPOLOGY_LINE_STRIP;

    vsg::ref_ptr<vsg::RasterizationState> raState = vsg::RasterizationState::create();
    raState->lineWidth = 1.0;  // only allowed value (also set as standard)

    vsg::GraphicsPipelineStates pipelineStates{
        vsg::VertexInputState::create(vertexBindingsDescriptions, vertexAttributeDescriptions),
        iaState,
        raState,
        vsg::MultisampleState::create(),
        vsg::ColorBlendState::create(),
        vsg::DepthStencilState::create()};

    auto pipelineLayout =
        vsg::PipelineLayout::create(vsg::DescriptorSetLayouts{descriptorSetLayout}, pushConstantRanges);
    auto graphicsPipeline =
        vsg::GraphicsPipeline::create(pipelineLayout, vsg::ShaderStages{vertexShader, fragmentShader}, pipelineStates);
    auto bindGraphicsPipeline = vsg::BindGraphicsPipeline::create(graphicsPipeline);

    // create StateGroup as the root of the scene/command graph to hold the GraphicsProgram, and binding of Descriptors
    // to decorate the whole graph
    scenegraph->addChild(bindGraphicsPipeline);

    // set up model transformation node
    // auto transform = vsg::MatrixTransform::create(); // VK_SHADER_STAGE_VERTEX_BIT

    // add transform to root of the scene graph
    scenegraph->addChild(transform);

    // calculate vertices
    int numPoints = ss->GetResolution();
    double turns = ss->GetTurns();
    assert(numPoints > 2);
    auto vertices = vsg::vec3Array::create(numPoints);
    auto colors = vsg::vec3Array::create(numPoints);
    double length = 1;
    vsg::vec3 p(0, -length / 2, 0);
    double phase = 0.0;
    double height = 0.0;
    for (int iu = 0; iu < numPoints; iu++) {
        phase = turns * CH_C_2PI * (double)iu / (double)numPoints;
        height = length * ((double)iu / (double)numPoints);
        vsg::vec3 pos;
        pos = p + vsg::vec3(cos(phase), height, sin(phase));
        vertices->set(iu, pos);
        auto cv =
            vsg::vec3(material->GetDiffuseColor().R, material->GetDiffuseColor().G, material->GetDiffuseColor().B);
        colors->set(iu, cv);
    }
    // setup geometry
    auto drawCommands = vsg::Commands::create();
    drawCommands->addChild(vsg::BindVertexBuffers::create(0, vsg::DataList{vertices, colors}));
    drawCommands->addChild(vsg::Draw::create(vertices->size(), 1, 0, 0));

    // add drawCommands to transform
    transform->addChild(drawCommands);

    if (compileTraversal)
        compileTraversal->compile(scenegraph);
    return scenegraph;
}

vsg::ref_ptr<vsg::Group> ShapeBuilder::createUnitSegment(std::shared_ptr<ChLinkBase> link,
                                                         ChVisualModel::ShapeInstance shapeInstance,
                                                         std::shared_ptr<ChVisualMaterial> material,
                                                         vsg::ref_ptr<vsg::MatrixTransform> transform) {
    auto scenegraph = vsg::Group::create();
    // store some information for easier update
    scenegraph->setValue("Link", link);
    scenegraph->setValue("ShapeInstance", shapeInstance);
    scenegraph->setValue("Transform", transform);

    vsg::ref_ptr<vsg::ShaderStage> vertexShader = lineShader_vert();
    vsg::ref_ptr<vsg::ShaderStage> fragmentShader = lineShader_frag();

    // set up graphics pipeline
    vsg::DescriptorSetLayoutBindings descriptorBindings{
        {0, VK_DESCRIPTOR_TYPE_COMBINED_IMAGE_SAMPLER, 1, VK_SHADER_STAGE_FRAGMENT_BIT,
         nullptr}  // { binding, descriptorTpe, descriptorCount, stageFlags, pImmutableSamplers}
    };

    auto descriptorSetLayout = vsg::DescriptorSetLayout::create(descriptorBindings);

    vsg::PushConstantRanges pushConstantRanges{
        {VK_SHADER_STAGE_VERTEX_BIT, 0, 128}  // projection view, and model matrices, actual push constant calls
                                              // autoaatically provided by the VSG's DispatchTraversal
    };

    vsg::VertexInputState::Bindings vertexBindingsDescriptions{
        VkVertexInputBindingDescription{0, sizeof(vsg::vec3), VK_VERTEX_INPUT_RATE_VERTEX},  // vertex data
        VkVertexInputBindingDescription{1, sizeof(vsg::vec3), VK_VERTEX_INPUT_RATE_VERTEX}   // colour data
    };

    vsg::VertexInputState::Attributes vertexAttributeDescriptions{
        VkVertexInputAttributeDescription{0, 0, VK_FORMAT_R32G32B32_SFLOAT, 0},  // vertex data
        VkVertexInputAttributeDescription{1, 1, VK_FORMAT_R32G32B32_SFLOAT, 0}   // colour data
    };

    vsg::ref_ptr<vsg::InputAssemblyState> iaState = vsg::InputAssemblyState::create();
    iaState->topology = VK_PRIMITIVE_TOPOLOGY_LINE_STRIP;

    vsg::ref_ptr<vsg::RasterizationState> raState = vsg::RasterizationState::create();
    raState->lineWidth = 1.0;  // only allowed value (also set as standard)

    vsg::GraphicsPipelineStates pipelineStates{
        vsg::VertexInputState::create(vertexBindingsDescriptions, vertexAttributeDescriptions),
        iaState,
        raState,
        vsg::MultisampleState::create(),
        vsg::ColorBlendState::create(),
        vsg::DepthStencilState::create()};

    auto pipelineLayout =
        vsg::PipelineLayout::create(vsg::DescriptorSetLayouts{descriptorSetLayout}, pushConstantRanges);
    auto graphicsPipeline =
        vsg::GraphicsPipeline::create(pipelineLayout, vsg::ShaderStages{vertexShader, fragmentShader}, pipelineStates);
    auto bindGraphicsPipeline = vsg::BindGraphicsPipeline::create(graphicsPipeline);

    // create StateGroup as the root of the scene/command graph to hold the GraphicsProgram, and binding of Descriptors
    // to decorate the whole graph
    scenegraph->addChild(bindGraphicsPipeline);

    // set up model transformation node
    // auto transform = vsg::MatrixTransform::create(); // VK_SHADER_STAGE_VERTEX_BIT

    // add transform to root of the scene graph
    scenegraph->addChild(transform);

    // calculate vertices
    const int numPoints = 2;
    auto vertices = vsg::vec3Array::create(numPoints);
    auto colors = vsg::vec3Array::create(numPoints);
    double length = 1;
    vsg::vec3 p1(0, length / 2, 0);
    vsg::vec3 p2(0, -length / 2, 0);
    vertices->set(0, p2);
    vertices->set(1, p1);
    auto cv = vsg::vec3(material->GetDiffuseColor().R, material->GetDiffuseColor().G, material->GetDiffuseColor().B);
    colors->set(0, cv);
    colors->set(1, cv);
    // setup geometry
    auto drawCommands = vsg::Commands::create();
    drawCommands->addChild(vsg::BindVertexBuffers::create(0, vsg::DataList{vertices, colors}));
    drawCommands->addChild(vsg::Draw::create(vertices->size(), 1, 0, 0));

    // add drawCommands to transform
    transform->addChild(drawCommands);

    if (compileTraversal)
        compileTraversal->compile(scenegraph);
    return scenegraph;
}

vsg::ref_ptr<vsg::Group> ShapeBuilder::createDecoGrid(double ustep,
                                                      double vstep,
                                                      int nu,
                                                      int nv,
                                                      ChCoordsys<> pos,
                                                      ChColor col) {
    auto scenegraph = vsg::Group::create();
    vsg::ref_ptr<vsg::ShaderStage> vertexShader = lineShader_vert();
    vsg::ref_ptr<vsg::ShaderStage> fragmentShader = lineShader_frag();

    // set up graphics pipeline
    vsg::DescriptorSetLayoutBindings descriptorBindings{
        {0, VK_DESCRIPTOR_TYPE_COMBINED_IMAGE_SAMPLER, 1, VK_SHADER_STAGE_FRAGMENT_BIT,
         nullptr}  // { binding, descriptorTpe, descriptorCount, stageFlags, pImmutableSamplers}
    };

    auto descriptorSetLayout = vsg::DescriptorSetLayout::create(descriptorBindings);

    vsg::PushConstantRanges pushConstantRanges{
        {VK_SHADER_STAGE_VERTEX_BIT, 0, 128}  // projection view, and model matrices, actual push constant calls
                                              // automatically provided by the VSG's DispatchTraversal
    };

    vsg::VertexInputState::Bindings vertexBindingsDescriptions{
        VkVertexInputBindingDescription{0, sizeof(vsg::vec3), VK_VERTEX_INPUT_RATE_VERTEX},  // vertex data
        VkVertexInputBindingDescription{1, sizeof(vsg::vec3), VK_VERTEX_INPUT_RATE_VERTEX}   // colour data
    };

    vsg::VertexInputState::Attributes vertexAttributeDescriptions{
        VkVertexInputAttributeDescription{0, 0, VK_FORMAT_R32G32B32_SFLOAT, 0},  // vertex data
        VkVertexInputAttributeDescription{1, 1, VK_FORMAT_R32G32B32_SFLOAT, 0}   // colour data
    };

    vsg::ref_ptr<vsg::InputAssemblyState> iaState = vsg::InputAssemblyState::create();
    iaState->topology = VK_PRIMITIVE_TOPOLOGY_LINE_LIST;

    vsg::ref_ptr<vsg::RasterizationState> raState = vsg::RasterizationState::create();
    raState->lineWidth = 1.0;  // only allowed value (also set as standard)

    vsg::GraphicsPipelineStates pipelineStates{
        vsg::VertexInputState::create(vertexBindingsDescriptions, vertexAttributeDescriptions),
        iaState,
        raState,
        vsg::MultisampleState::create(),
        vsg::ColorBlendState::create(),
        vsg::DepthStencilState::create()};

    auto pipelineLayout =
        vsg::PipelineLayout::create(vsg::DescriptorSetLayouts{descriptorSetLayout}, pushConstantRanges);
    auto graphicsPipeline =
        vsg::GraphicsPipeline::create(pipelineLayout, vsg::ShaderStages{vertexShader, fragmentShader}, pipelineStates);
    auto bindGraphicsPipeline = vsg::BindGraphicsPipeline::create(graphicsPipeline);

    // create StateGroup as the root of the scene/command graph to hold the GraphicsProgram, and binding of Descriptors
    // to decorate the whole graph
    scenegraph->addChild(bindGraphicsPipeline);

    // set up model transformation node
    // auto transform = vsg::MatrixTransform::create(); // VK_SHADER_STAGE_VERTEX_BIT

    // add transform to root of the scene graph
    auto transform = vsg::MatrixTransform::create();
    auto p = pos.pos;
    auto r = pos.rot;
    double rotAngle;
    ChVector<> rotAxis;
    r.Q_to_AngAxis(rotAngle, rotAxis);
    transform->matrix =
        vsg::translate(p.x(), p.y(), p.z()) * vsg::rotate(rotAngle, rotAxis.x(), rotAxis.y(), rotAxis.z());

    scenegraph->addChild(transform);
    // calculate vertices
    std::vector<ChVector<>> v;
    for (int iu = -nu / 2; iu <= nu / 2; iu++) {
        ChVector<> V1(iu * ustep, vstep * (nv / 2), 0);
        ChVector<> V2(iu * ustep, -vstep * (nv / 2), 0);
        v.push_back(V1);
        v.push_back(V2);
        // drawSegment(vis, pos.TransformLocalToParent(V1), pos.TransformLocalToParent(V2), col, use_Zbuffer);
    }

    for (int iv = -nv / 2; iv <= nv / 2; iv++) {
        ChVector<> V1(ustep * (nu / 2), iv * vstep, 0);
        ChVector<> V2(-ustep * (nu / 2), iv * vstep, 0);
        v.push_back(V1);
        v.push_back(V2);
        // drawSegment(vis, pos.TransformLocalToParent(V1), pos.TransformLocalToParent(V2), col, use_Zbuffer);
    }

    const int numPoints = v.size();
    auto vertices = vsg::vec3Array::create(numPoints);
    auto colors = vsg::vec3Array::create(numPoints);
    auto cv = vsg::vec3(col.R, col.G, col.B);
    colors->set(0, cv);
    for (size_t i = 0; i < numPoints; i++) {
        vertices->set(i, vsg::vec3(v[i].x(), v[i].y(), v[i].z()));
        colors->set(i, cv);
    }
    // setup geometry
    auto drawCommands = vsg::Commands::create();
    drawCommands->addChild(vsg::BindVertexBuffers::create(0, vsg::DataList{vertices, colors}));
    drawCommands->addChild(vsg::Draw::create(vertices->size(), 1, 0, 0));

    // add drawCommands to transform
    transform->addChild(drawCommands);

    if (compileTraversal)
        compileTraversal->compile(scenegraph);
    return scenegraph;
}

/// create a ShaderSet for Phong shaded rendering with tiled textures
vsg::ref_ptr<vsg::ShaderSet> ShapeBuilder::createTilingPhongShaderSet(vsg::ref_ptr<const vsg::Options> options) {
    if (options) {
        // check if a ShaderSet has already been assigned to the options object, if so return it
        if (auto itr = options->shaderSets.find("phong"); itr != options->shaderSets.end())
            return itr->second;
    }

    auto vertexShader = vsg::read_cast<vsg::ShaderStage>("vsg/shaders/chrono.vert", options);
    // if (!vertexShader)
    //     vertexShader = assimp_vert();  // fallback to shaders/assimp_vert.cpp
    auto fragmentShader = vsg::read_cast<vsg::ShaderStage>("vsg/shaders/chrono_phong.frag", options);
    // if (!fragmentShader)
    //     fragmentShader = assimp_phong_frag();

    auto shaderSet = vsg::ShaderSet::create(vsg::ShaderStages{vertexShader, fragmentShader});

    shaderSet->addAttributeBinding("vsg_Vertex", "", 0, VK_FORMAT_R32G32B32_SFLOAT, vsg::vec3Array::create(1));
    shaderSet->addAttributeBinding("vsg_Normal", "", 1, VK_FORMAT_R32G32B32_SFLOAT, vsg::vec3Array::create(1));
    shaderSet->addAttributeBinding("vsg_TexCoord0", "", 2, VK_FORMAT_R32G32_SFLOAT, vsg::vec2Array::create(1));
    shaderSet->addAttributeBinding("vsg_Color", "", 3, VK_FORMAT_R32G32B32A32_SFLOAT, vsg::vec4Array::create(1));
    shaderSet->addAttributeBinding("vsg_position", "VSG_INSTANCE_POSITIONS", 4, VK_FORMAT_R32G32B32_SFLOAT,
                                   vsg::vec3Array::create(1));

    shaderSet->addUniformBinding("displacementMap", "VSG_DISPLACEMENT_MAP", 0, 6,
                                 VK_DESCRIPTOR_TYPE_COMBINED_IMAGE_SAMPLER, 1, VK_SHADER_STAGE_VERTEX_BIT,
                                 vsg::vec4Array2D::create(1, 1));
    shaderSet->addUniformBinding("diffuseMap", "VSG_DIFFUSE_MAP", 0, 0, VK_DESCRIPTOR_TYPE_COMBINED_IMAGE_SAMPLER, 1,
                                 VK_SHADER_STAGE_FRAGMENT_BIT, vsg::vec4Array2D::create(1, 1));
    shaderSet->addUniformBinding("normalMap", "VSG_NORMAL_MAP", 0, 2, VK_DESCRIPTOR_TYPE_COMBINED_IMAGE_SAMPLER, 1,
                                 VK_SHADER_STAGE_FRAGMENT_BIT, vsg::vec3Array2D::create(1, 1));
    shaderSet->addUniformBinding("aoMap", "VSG_LIGHTMAP_MAP", 0, 3, VK_DESCRIPTOR_TYPE_COMBINED_IMAGE_SAMPLER, 1,
                                 VK_SHADER_STAGE_FRAGMENT_BIT, vsg::vec4Array2D::create(1, 1));
    shaderSet->addUniformBinding("emissiveMap", "VSG_EMISSIVE_MAP", 0, 4, VK_DESCRIPTOR_TYPE_COMBINED_IMAGE_SAMPLER, 1,
                                 VK_SHADER_STAGE_FRAGMENT_BIT, vsg::vec4Array2D::create(1, 1));
    shaderSet->addUniformBinding("texrepeat", "", 0, 9, VK_DESCRIPTOR_TYPE_UNIFORM_BUFFER, 1,
                                 VK_SHADER_STAGE_VERTEX_BIT, vsg::vec3Value::create());
    shaderSet->addUniformBinding("material", "", 0, 10, VK_DESCRIPTOR_TYPE_UNIFORM_BUFFER, 1,
                                 VK_SHADER_STAGE_FRAGMENT_BIT, vsg::PhongMaterialValue::create());
    shaderSet->addUniformBinding("lightData", "", 1, 0, VK_DESCRIPTOR_TYPE_UNIFORM_BUFFER, 1,
                                 VK_SHADER_STAGE_FRAGMENT_BIT, vsg::vec4Array::create(64));

    shaderSet->addPushConstantRange("pc", "", VK_SHADER_STAGE_VERTEX_BIT, 0, 128);

    shaderSet->optionalDefines = {"VSG_GREYSACLE_DIFFUSE_MAP", "VSG_TWO_SIDED_LIGHTING", "VSG_POINT_SPRITE"};

    shaderSet->definesArrayStates.push_back(vsg::DefinesArrayState{
        {"VSG_INSTANCE_POSITIONS", "VSG_DISPLACEMENT_MAP"}, vsg::PositionAndDisplacementMapArrayState::create()});
    shaderSet->definesArrayStates.push_back(
        vsg::DefinesArrayState{{"VSG_INSTANCE_POSITIONS"}, vsg::PositionArrayState::create()});
    shaderSet->definesArrayStates.push_back(
        vsg::DefinesArrayState{{"VSG_DISPLACEMENT_MAP"}, vsg::DisplacementMapArrayState::create()});

    return shaderSet;
}

/// create a ShaderSet for PBR shaded rendering with tiled textures
vsg::ref_ptr<vsg::ShaderSet> ShapeBuilder::createTilingPbrShaderSet(vsg::ref_ptr<const vsg::Options> options) {
    if (options) {
        // check if a ShaderSet has already been assigned to the options object, if so return it
        if (auto itr = options->shaderSets.find("pbr"); itr != options->shaderSets.end())
            return itr->second;
    }

    auto vertexShader = vsg::read_cast<vsg::ShaderStage>("vsg/shaders/chrono.vert", options);
    // if (!vertexShader)
    //     vertexShader = assimp_vert();  // fallback to shaders/assimp_vert.cpp
    auto fragmentShader = vsg::read_cast<vsg::ShaderStage>("vsg/shaders/chrono_pbr.frag", options);
    // if (!fragmentShader)
    //     fragmentShader = assimp_pbr_frag();

    auto shaderSet = vsg::ShaderSet::create(vsg::ShaderStages{vertexShader, fragmentShader});

    shaderSet->addAttributeBinding("vsg_Vertex", "", 0, VK_FORMAT_R32G32B32_SFLOAT, vsg::vec3Array::create(1));
    shaderSet->addAttributeBinding("vsg_Normal", "", 1, VK_FORMAT_R32G32B32_SFLOAT, vsg::vec3Array::create(1));
    shaderSet->addAttributeBinding("vsg_TexCoord0", "", 2, VK_FORMAT_R32G32_SFLOAT, vsg::vec2Array::create(1));
    shaderSet->addAttributeBinding("vsg_Color", "", 3, VK_FORMAT_R32G32B32A32_SFLOAT, vsg::vec4Array::create(1));
    shaderSet->addAttributeBinding("vsg_position", "VSG_INSTANCE_POSITIONS", 4, VK_FORMAT_R32G32B32_SFLOAT,
                                   vsg::vec3Array::create(1));

    shaderSet->addUniformBinding("displacementMap", "VSG_DISPLACEMENT_MAP", 0, 6,
                                 VK_DESCRIPTOR_TYPE_COMBINED_IMAGE_SAMPLER, 1, VK_SHADER_STAGE_VERTEX_BIT,
                                 vsg::vec4Array2D::create(1, 1));

    shaderSet->addUniformBinding("diffuseMap", "VSG_DIFFUSE_MAP", 0, 0, VK_DESCRIPTOR_TYPE_COMBINED_IMAGE_SAMPLER, 1,
                                 VK_SHADER_STAGE_FRAGMENT_BIT, vsg::vec4Array2D::create(1, 1));
    shaderSet->addUniformBinding("mrMap", "VSG_METALLROUGHNESS_MAP", 0, 1, VK_DESCRIPTOR_TYPE_COMBINED_IMAGE_SAMPLER, 1,
                                 VK_SHADER_STAGE_FRAGMENT_BIT, vsg::vec4Array2D::create(1, 1));
    shaderSet->addUniformBinding("normalMap", "VSG_NORMAL_MAP", 0, 2, VK_DESCRIPTOR_TYPE_COMBINED_IMAGE_SAMPLER, 1,
                                 VK_SHADER_STAGE_FRAGMENT_BIT, vsg::vec3Array2D::create(1, 1));
    shaderSet->addUniformBinding("aoMap", "VSG_LIGHTMAP_MAP", 0, 3, VK_DESCRIPTOR_TYPE_COMBINED_IMAGE_SAMPLER, 1,
                                 VK_SHADER_STAGE_FRAGMENT_BIT, vsg::vec4Array2D::create(1, 1));
    shaderSet->addUniformBinding("emissiveMap", "VSG_EMISSIVE_MAP", 0, 4, VK_DESCRIPTOR_TYPE_COMBINED_IMAGE_SAMPLER, 1,
                                 VK_SHADER_STAGE_FRAGMENT_BIT, vsg::vec4Array2D::create(1, 1));
    shaderSet->addUniformBinding("specularMap", "VSG_SPECULAR_MAP", 0, 5, VK_DESCRIPTOR_TYPE_COMBINED_IMAGE_SAMPLER, 1,
                                 VK_SHADER_STAGE_FRAGMENT_BIT, vsg::vec4Array2D::create(1, 1));
    shaderSet->addUniformBinding("opacityMap", "VSG_OPACITY_MAP", 0, 7, VK_DESCRIPTOR_TYPE_COMBINED_IMAGE_SAMPLER, 1,
                                 VK_SHADER_STAGE_FRAGMENT_BIT, vsg::vec4Array2D::create(1, 1));
    shaderSet->addUniformBinding("texrepeat", "", 0, 9, VK_DESCRIPTOR_TYPE_UNIFORM_BUFFER, 1,
                                 VK_SHADER_STAGE_VERTEX_BIT, vsg::vec3Value::create());
    shaderSet->addUniformBinding("PbrData", "", 0, 10, VK_DESCRIPTOR_TYPE_UNIFORM_BUFFER, 1,
                                 VK_SHADER_STAGE_FRAGMENT_BIT, vsg::PbrMaterialValue::create());
    shaderSet->addUniformBinding("LightData", "", 1, 0, VK_DESCRIPTOR_TYPE_UNIFORM_BUFFER, 1,
                                 VK_SHADER_STAGE_FRAGMENT_BIT, vsg::vec4Array::create(64));

    shaderSet->addPushConstantRange("pc", "", VK_SHADER_STAGE_VERTEX_BIT, 0, 128);

    shaderSet->optionalDefines = {"VSG_GREYSACLE_DIFFUSE_MAP", "VSG_TWO_SIDED_LIGHTING", "VSG_POINT_SPRITE"};

    shaderSet->definesArrayStates.push_back(vsg::DefinesArrayState{
        {"VSG_INSTANCE_POSITIONS", "VSG_DISPLACEMENT_MAP"}, vsg::PositionAndDisplacementMapArrayState::create()});
    shaderSet->definesArrayStates.push_back(
        vsg::DefinesArrayState{{"VSG_INSTANCE_POSITIONS"}, vsg::PositionArrayState::create()});
    shaderSet->definesArrayStates.push_back(
        vsg::DefinesArrayState{{"VSG_DISPLACEMENT_MAP"}, vsg::DisplacementMapArrayState::create()});

    return shaderSet;
}

bool ShapeBuilder::ApplyTexture(vsg::Path& path,
                                vsg::ref_ptr<vsg::GraphicsPipelineConfigurator> pipeConfig,
                                vsg::Descriptors& descriptors,
                                std::string& uniformName) {
    if (path) {
        auto texData = vsg::read_cast<vsg::Data>(path, m_options);
        if (!texData) {
            GetLog() << "Could not read texture file: " << path << "\n";
        } else {
            // enable texturing with mipmaps
            auto sampler = vsg::Sampler::create();
            sampler->maxLod =
                static_cast<uint32_t>(std::floor(std::log2(std::max(texData->width(), texData->height())))) + 1;
            sampler->addressModeU = VK_SAMPLER_ADDRESS_MODE_REPEAT;  // default yet, just an example how to set
            sampler->addressModeV = VK_SAMPLER_ADDRESS_MODE_REPEAT;
            sampler->addressModeW = VK_SAMPLER_ADDRESS_MODE_REPEAT;
            pipeConfig->assignTexture(descriptors, uniformName, texData, sampler);
            return true;
        }
    }
    return false;
}

bool ShapeBuilder::ApplyMetalRoughnessTexture(vsg::Path& metalPath,
                                              vsg::Path& roughPath,
                                              vsg::ref_ptr<vsg::GraphicsPipelineConfigurator> pipeConfig,
                                              vsg::Descriptors& descriptors,
                                              std::string& uniformName) {
    int wM, hM, nM;
    unsigned char* metalData = stbi_load(metalPath.string().c_str(), &wM, &hM, &nM, 1);
    int wR, hR, nR;
    unsigned char* roughData = stbi_load(roughPath.string().c_str(), &wR, &hR, &nR, 1);
    if (!metalData && !roughData) {
        // nothing to do
        return false;
    }
    if (metalData && roughData) {
        if ((wM != wR) || (hM != hR)) {
            GetLog() << "Metalness and Roughness Texture must have the same size!\n";
            return false;
        }
    }

    auto texData = vsg::vec3Array2D::create(wR, hR, vsg::Data::Layout{VK_FORMAT_R32G32B32_SFLOAT});
    if (!texData) {
        GetLog() << "Could not create texture data!\n";
        return false;
    }
    /*
     texData->set(0, 0, {0.0f, 0.0f, 1.0f});
     texData->set(1, 1, {0.0f, 0.0f, 1.0f});
     */
    int k = 0;
    for (int j = 0; j < hR; j++) {
        for (int i = 0; i < wR; i++) {
            vsg::vec3 color(0.0f, 0.0f, 0.0f);
            float red = 0.0f;
            float green = 0.0f;
            float blue = 0.0f;
            if (roughData) {
                green = float(roughData[k]) / 255.0f;
            }
            if (metalData) {
                blue = float(metalData[k]) / 255.0f;
            }
            texData->set(i, j, vsg::vec3(red, green, blue));
            k++;
        }
    }
    // enable texturing with mipmaps
    auto sampler = vsg::Sampler::create();
    sampler->maxLod = static_cast<uint32_t>(std::floor(std::log2(std::max(texData->width(), texData->height())))) + 1;
    sampler->addressModeU = VK_SAMPLER_ADDRESS_MODE_REPEAT;  // default yet, just an example how to set
    sampler->addressModeV = VK_SAMPLER_ADDRESS_MODE_REPEAT;
    sampler->addressModeW = VK_SAMPLER_ADDRESS_MODE_REPEAT;
    pipeConfig->assignTexture(descriptors, uniformName, texData, sampler);
    if (roughData)
        stbi_image_free(roughData);
    if (metalData)
        stbi_image_free(metalData);
    return true;
}

vsg::ref_ptr<vsg::PbrMaterialValue> ShapeBuilder::createPbrMaterialFromChronoMaterial(
    std::shared_ptr<chrono::ChVisualMaterial> chronoMat) {
    auto pbrMat = vsg::PbrMaterialValue::create();
    float alpha = chronoMat->GetOpacity();
    float dim = 0.5f;
    pbrMat->value().baseColorFactor.set(dim * chronoMat->GetDiffuseColor().R, dim * chronoMat->GetDiffuseColor().G,
                                        dim * chronoMat->GetDiffuseColor().B, alpha);
    pbrMat->value().emissiveFactor.set(chronoMat->GetEmissiveColor().R, chronoMat->GetEmissiveColor().G,
                                       chronoMat->GetEmissiveColor().B, alpha);
    pbrMat->value().specularFactor.set(chronoMat->GetSpecularColor().R, chronoMat->GetSpecularColor().G,
                                       chronoMat->GetSpecularColor().B, alpha);
    pbrMat->value().roughnessFactor = chronoMat->GetRoughness();
    pbrMat->value().metallicFactor = chronoMat->GetMetallic();
    pbrMat->value().diffuseFactor.set(chronoMat->GetDiffuseColor().R, chronoMat->GetDiffuseColor().G,
                                      chronoMat->GetDiffuseColor().B, alpha);
    pbrMat->value().alphaMask = alpha;
    pbrMat->value().alphaMaskCutoff = 0.3f;

    return pbrMat;
}

vsg::ref_ptr<vsg::PhongMaterialValue> ShapeBuilder::createPhongMaterialFromChronoMaterial(
    std::shared_ptr<chrono::ChVisualMaterial> chronoMat) {
    auto phongMat = vsg::PhongMaterialValue::create();
    float alpha = chronoMat->GetOpacity();

    phongMat->value().emissive.set(chronoMat->GetEmissiveColor().R, chronoMat->GetEmissiveColor().G,
                                   chronoMat->GetEmissiveColor().B, alpha);
    phongMat->value().specular.set(chronoMat->GetSpecularColor().R, chronoMat->GetSpecularColor().G,
                                   chronoMat->GetSpecularColor().B, alpha);
    phongMat->value().diffuse.set(chronoMat->GetDiffuseColor().R, chronoMat->GetDiffuseColor().G,
                                  chronoMat->GetDiffuseColor().B, alpha);
    phongMat->value().alphaMask = alpha;
    phongMat->value().alphaMaskCutoff = 0.3f;
    phongMat->value().ambient.set(chronoMat->GetAmbientColor().R, chronoMat->GetAmbientColor().G,
                                  chronoMat->GetAmbientColor().B, alpha);
    return phongMat;
}

}  // namespace vsg3d
}  // namespace chrono<|MERGE_RESOLUTION|>--- conflicted
+++ resolved
@@ -303,19 +303,15 @@
         if(!ok) GetLog() << "Could not read texture file: " << aoPath.string() << "\n";
     }
 
-<<<<<<< HEAD
-    // set transparency, if needed
-=======
-    //  special case: metalness and roughness must be converted to a single texture
-    //  blue  = metalness
+    //  special case: metallic and roughness must be converted to a single texture
+    //  blue  = metallic
     //  green = roughness
-    vsg::Path metalnessPath(material->GetMetallicTexture());
+    vsg::Path metallicPath(material->GetMetallicTexture());
     vsg::Path roughnessPath(material->GetRoughnessTexture());
     std::string uniName("mrMap");
-    bool mrok = ApplyMetalRoughnessTexture(metalnessPath, roughnessPath, graphicsPipelineConfig, descriptors, uniName);
+    bool mrok = ApplyMetalRoughnessTexture(metallicPath, roughnessPath, graphicsPipelineConfig, descriptors, uniName);
     
-     // set transparency, if needed
->>>>>>> 658748cf
+    // set transparency, if needed
     vsg::ColorBlendState::ColorBlendAttachments colorBlendAttachments;
     VkPipelineColorBlendAttachmentState colorBlendAttachment = {};
     colorBlendAttachment.blendEnable = VK_FALSE;  // default
