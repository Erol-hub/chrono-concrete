// =============================================================================
// PROJECT CHRONO - http://projectchrono.org
//
// Copyright (c) 2014 projectchrono.org
// All rights reserved.
//
// Use of this source code is governed by a BSD-style license that can be found
// in the LICENSE file at the top level of the distribution and at
// http://projectchrono.org/license-chrono.txt.
//
// =============================================================================
// Authors: Radu Serban
// =============================================================================
//
// Main driver function for a vehicle specified through JSON files.
//
// The vehicle reference frame has Z up, X towards the front of the vehicle, and
// Y pointing to the left.
//
// =============================================================================

#include "chrono/solver/ChIterativeSolverLS.h"

#include "chrono_vehicle/ChConfigVehicle.h"
#include "chrono_vehicle/ChVehicleModelData.h"
#include "chrono_vehicle/terrain/RigidTerrain.h"
#include "chrono_vehicle/utils/ChUtilsJSON.h"

#include "chrono_vehicle/wheeled_vehicle/vehicle/WheeledVehicle.h"
#include "chrono_vehicle/wheeled_vehicle/vehicle/WheeledTrailer.h"

#include "chrono_thirdparty/filesystem/path.h"

#ifdef CHRONO_IRRLICHT
    #include "chrono_vehicle/driver/ChInteractiveDriverIRR.h"
    #include "chrono_vehicle/wheeled_vehicle/ChWheeledVehicleVisualSystemIrrlicht.h"
using namespace chrono::irrlicht;
#endif

#ifdef CHRONO_VSG
    #include "chrono_vehicle/driver/ChInteractiveDriverVSG.h"
    #include "chrono_vehicle/wheeled_vehicle/ChWheeledVehicleVisualSystemVSG.h"
using namespace chrono::vsg3d;
#endif

using namespace chrono;
using namespace chrono::vehicle;

// =============================================================================
// Specification of a vehicle model from JSON files
// Available models:
<<<<<<< HEAD
//    HMMWV   - Hig Mobility Multipurpose Wheeled Vehicle
//    Sedan   - Generic sedan vehicle
//    UAZ     - UAZ minibus
//    CityBus - passenger bus
//    MAN     - MAN 10t truck
//    MTV     - MTV truck
//    ACV     - articulated chassis vehicle (skid steer)
=======
//    HMMWV       - Hig Mobility Multipurpose Wheeled Vehicle
//    Sedan       - Generic sedan vehicle
//    Audi        - Audia A4 
//    VW microbus - VW T2 microbus
//    UAZ         - UAZ minibus
//    CityBus     - passenger bus
//    MAN         - MAN 10t truck
//    MTV         - MTV truck 
//    ACV         - articulated chassis vehicle (skid steer)
>>>>>>> d40c0482

class Vehicle_Model {
  public:
    virtual std::string ModelName() const = 0;
    virtual std::string VehicleJSON() const = 0;
    virtual std::string TireJSON() const = 0;
    virtual std::string PowertrainJSON() const = 0;
    virtual double CameraDistance() const = 0;
    virtual ChContactMethod ContactMethod() const = 0;
};

class HMMWV_Model : public Vehicle_Model {
  public:
    virtual std::string ModelName() const override { return "HMMWV"; }
    virtual std::string VehicleJSON() const override {
        return "hmmwv/vehicle/HMMWV_Vehicle_mapShock.json";
        ////return "hmmwv/vehicle/HMMWV_Vehicle.json";
        ////return "hmmwv/vehicle/HMMWV_Vehicle_bushings.json";
        ////return "hmmwv/vehicle/HMMWV_Vehicle_4WD.json";
    }
    virtual std::string TireJSON() const override {
        ////return "hmmwv/tire/HMMWV_RigidTire.json";
        ////return "hmmwv/tire/HMMWV_FialaTire.json";
        return "hmmwv/tire/HMMWV_TMeasyTire.json";
        ////return "hmmwv/tire/HMMWV_Pac89Tire.json";
        ////return "hmmwv/tire/HMMWV_Pac02Tire.json";
    }
    virtual std::string PowertrainJSON() const override {
        return "hmmwv/powertrain/HMMWV_ShaftsPowertrain.json";
        ////return "hmmwv/powertrain/HMMWV_SimpleCVTPowertrain.json";
        ////return "hmmwv/powertrain/HMMWV_SimplePowertrain.json";
    }
    virtual double CameraDistance() const override { return 6.0; }
    virtual ChContactMethod ContactMethod() const { return ChContactMethod::SMC; }
};

class Sedan_Model : public Vehicle_Model {
  public:
    virtual std::string ModelName() const override { return "Sedan"; }
    virtual std::string VehicleJSON() const override { return "sedan/vehicle/Sedan_Vehicle.json"; }
    virtual std::string TireJSON() const override {
        ////return "sedan/tire/Sedan_RigidTire.json";
        return "sedan/tire/Sedan_TMeasyTire.json";
        ////return "sedan/tire/Sedan_Pac02Tire.json";
    }
    virtual std::string PowertrainJSON() const override { return "sedan/powertrain/Sedan_SimpleMapPowertrain.json"; }
    virtual double CameraDistance() const override { return 6.0; }
    virtual ChContactMethod ContactMethod() const { return ChContactMethod::SMC; }
};

class Audi_Model : public Vehicle_Model {
  public:
    virtual std::string ModelName() const override { return "Audi"; }
    virtual std::string VehicleJSON() const override { return "audi/json/audi_Vehicle.json"; }
    virtual std::string TireJSON() const override {
        return "audi/json/audi_TMeasyTire.json";
        ////return "audi/json/audi_RigidTire.json.json";
        ////return "audi/json/audi_Pac02Tire.json";
    }
    virtual std::string PowertrainJSON() const override { return "audi/json/audi_SimpleMapPowertrain.json"; }
    virtual double CameraDistance() const override { return 6.0; }
    virtual ChContactMethod ContactMethod() const { return ChContactMethod::SMC; }
};

class UAZ_Model : public Vehicle_Model {
  public:
    virtual std::string ModelName() const override { return "UAZ"; }
    virtual std::string VehicleJSON() const override {
        ////return "uaz/vehicle/UAZBUS_Vehicle.json";
        ////return "uaz/vehicle/UAZ469_Vehicle.json";
        return "uaz/vehicle/UAZBUS_SAEVehicle.json";
    }
    virtual std::string TireJSON() const override {
        return "uaz/tire/UAZBUS_TMeasyTireFront.json";
        ////return "uaz/tire/UAZBUS_Pac02Tire.json";
    }
    virtual std::string PowertrainJSON() const override { return "uaz/powertrain/UAZBUS_SimpleMapPowertrain.json"; }
    virtual double CameraDistance() const override { return 6.0; }
    virtual ChContactMethod ContactMethod() const { return ChContactMethod::SMC; }
};

class VW_Microbus_Model : public Vehicle_Model {
  public:
    virtual std::string ModelName() const override { return "VW_Microbus"; }
    virtual std::string VehicleJSON() const override { return "VW_microbus/json/van_Vehicle.json"; }
    virtual std::string TireJSON() const override {
        ////return "VW_microbus/json/van_Pac02Tire.json";
        return "VW_microbus/json/van_TMeasyTire.json";
    }
    virtual std::string PowertrainJSON() const override { return "VW_microbus/json/van_SimpleMapPowertrain.json"; }
    virtual double CameraDistance() const override { return 7.0; }
    virtual ChContactMethod ContactMethod() const { return ChContactMethod::SMC; }
};

class CityBus_Model : public Vehicle_Model {
  public:
    virtual std::string ModelName() const override { return "CityBus"; }
    virtual std::string VehicleJSON() const override { return "citybus/vehicle/CityBus_Vehicle.json"; }
    virtual std::string TireJSON() const override {
        ////return "citybus/tire/CityBus_RigidTire.json";
        return "citybus/tire/CityBus_TMeasyTire.json";
        ////return "citybus/tire/CityBus_Pac02Tire.json";
    }
    virtual std::string PowertrainJSON() const override {
        return "citybus/powertrain/CityBus_SimpleMapPowertrain.json";
    }
    virtual double CameraDistance() const override { return 14.0; }
    virtual ChContactMethod ContactMethod() const { return ChContactMethod::SMC; }
};

class MAN_Model : public Vehicle_Model {
  public:
    virtual std::string ModelName() const override { return "MAN"; }
    virtual std::string VehicleJSON() const override {
        ////return "MAN_Kat1/vehicle/MAN_5t_Vehicle_4WD.json";
        ////return "MAN_Kat1/vehicle/MAN_7t_Vehicle_6WD.json";
        return "MAN_Kat1/vehicle/MAN_10t_Vehicle_8WD.json";
    }
    virtual std::string TireJSON() const override { return "MAN_Kat1/tire/MAN_5t_TMeasyTire.json"; }
    virtual std::string PowertrainJSON() const override {
        ////return "MAN_Kat1/powertrain/MAN_5t_SimpleCVTPowertrain.json";
        return "MAN_Kat1/powertrain/MAN_7t_SimpleCVTPowertrain.json";
    }
    virtual double CameraDistance() const override { return 12.0; }
    virtual ChContactMethod ContactMethod() const { return ChContactMethod::SMC; }
};

class MTV_Model : public Vehicle_Model {
  public:
    virtual std::string ModelName() const override { return "MTV"; }
    virtual std::string VehicleJSON() const override { return "mtv/vehicle/MTV_Vehicle_WalkingBeam.json"; }
    virtual std::string TireJSON() const override { return "mtv/tire/FMTV_TMeasyTire.json"; }
    virtual std::string PowertrainJSON() const override { return "mtv/powertrain/FMTV_ShaftsPowertrain.json"; }
    virtual double CameraDistance() const override { return 10.0; }
    virtual ChContactMethod ContactMethod() const { return ChContactMethod::SMC; }
};

class ACV_Model : public Vehicle_Model {
  public:
    virtual std::string ModelName() const override { return "ACV"; }
    virtual std::string VehicleJSON() const override { return "articulated_chassis/ACV_Vehicle.json"; }
    virtual std::string TireJSON() const override { return "articulated_chassis/ACV_RigidTire.json"; }
    virtual std::string PowertrainJSON() const override { return "articulated_chassis/ACV_SimplePowertrain.json"; }
    virtual double CameraDistance() const override { return 6.0; }
    virtual ChContactMethod ContactMethod() const { return ChContactMethod::NSC; }
};

// =============================================================================
// Specification of a trailer model from JSON files
// Available models:
//    Ultra_Tow 40in x 48 in

class Trailer_Model {
  public:
    virtual std::string ModelName() const = 0;
    virtual std::string TrailerJSON() const = 0;
    virtual std::string TireJSON() const = 0;
};

class UT_Model : public Trailer_Model {
  public:
    virtual std::string ModelName() const override { return "Ultra-Tow"; }
    virtual std::string TrailerJSON() const override { return "ultra_tow/UT_Trailer.json"; }
    virtual std::string TireJSON() const override {
        ////return "ultra_tow/UT_RigidTire.json";
        return "ultra_tow/UT_TMeasyTire.json";
    }
};

// =============================================================================

// Run-time visualization system (IRRLICHT or VSG)
ChVisualSystem::Type vis_type = ChVisualSystem::Type::IRRLICHT;

// Current vehicle model selection
auto vehicle_model = HMMWV_Model();
////auto vehicle_model = Sedan_Model();
////auto vehicle_model = Audi_Model();
////auto vehicle_model = VW_Microbus_Model();
////auto vehicle_model = UAZ_Model();
////auto vehicle_model = CityBus_Model();
////auto vehicle_model = MAN_Model();
////auto vehicle_model = MTV_Model();
////auto vehicle_model = ACV_Model();

// Trailer model selection (use only with HMMWV, Sedan, or UAZ)
bool add_trailer = false;
auto trailer_model = UT_Model();

// JSON files for terrain
std::string rigidterrain_file("terrain/RigidPlane.json");
////std::string rigidterrain_file("terrain/RigidMesh.json");
////std::string rigidterrain_file("terrain/RigidHeightMap.json");
////std::string rigidterrain_file("terrain/RigidSlope10.json");
////std::string rigidterrain_file("terrain/RigidSlope20.json");

// Initial vehicle position and orientation
ChVector<> initLoc(0, 0, 0.5);
double initYaw = 20 * CH_C_DEG_TO_RAD;

// Simulation step size
double step_size = 2e-3;

// Output directory
const std::string out_dir = GetChronoOutputPath() + "WHEELED_JSON";

// =============================================================================

int main(int argc, char* argv[]) {
    GetLog() << "Copyright (c) 2017 projectchrono.org\nChrono version: " << CHRONO_VERSION << "\n\n";

    // Create the vehicle system
    WheeledVehicle vehicle(vehicle::GetDataFile(vehicle_model.VehicleJSON()), vehicle_model.ContactMethod());
    vehicle.Initialize(ChCoordsys<>(initLoc, Q_from_AngZ(initYaw)));
    vehicle.GetChassis()->SetFixed(false);
    vehicle.SetChassisVisualizationType(VisualizationType::NONE);
    vehicle.SetChassisRearVisualizationType(VisualizationType::PRIMITIVES);
    vehicle.SetSuspensionVisualizationType(VisualizationType::PRIMITIVES);
    vehicle.SetSteeringVisualizationType(VisualizationType::PRIMITIVES);
    vehicle.SetWheelVisualizationType(VisualizationType::MESH);

    // Create and initialize the powertrain system
    auto powertrain = ReadPowertrainJSON(vehicle::GetDataFile(vehicle_model.PowertrainJSON()));
    vehicle.InitializePowertrain(powertrain);

    // Create and initialize the tires
    for (auto& axle : vehicle.GetAxles()) {
        for (auto& wheel : axle->GetWheels()) {
            auto tire = ReadTireJSON(vehicle::GetDataFile(vehicle_model.TireJSON()));
            vehicle.InitializeTire(tire, wheel, VisualizationType::MESH);
        }
    }

    // Containing system
    auto system = vehicle.GetSystem();

    // Create the trailer system (build into same ChSystem)
    std::shared_ptr<WheeledTrailer> trailer;
    if (add_trailer) {
        trailer = chrono_types::make_shared<WheeledTrailer>(system, vehicle::GetDataFile(trailer_model.TrailerJSON()));
        trailer->Initialize(vehicle.GetChassis());
        trailer->SetChassisVisualizationType(VisualizationType::PRIMITIVES);
        trailer->SetSuspensionVisualizationType(VisualizationType::PRIMITIVES);
        trailer->SetWheelVisualizationType(VisualizationType::NONE);
        for (auto& axle : trailer->GetAxles()) {
            for (auto& wheel : axle->GetWheels()) {
                auto tire = ReadTireJSON(vehicle::GetDataFile(trailer_model.TireJSON()));
                trailer->InitializeTire(tire, wheel, VisualizationType::PRIMITIVES);
            }
        }
    }

    // Create the terrain
    RigidTerrain terrain(system, vehicle::GetDataFile(rigidterrain_file));
    terrain.Initialize();

    // Create the vehicle run-time visualization interface and the interactive driver
    std::shared_ptr<ChVehicleVisualSystem> vis;
    std::shared_ptr<ChDriver> driver;
    switch (vis_type) {
        case ChVisualSystem::Type::IRRLICHT: {
#ifdef CHRONO_IRRLICHT
            // Create the vehicle Irrlicht interface
            auto vis_irr = chrono_types::make_shared<ChWheeledVehicleVisualSystemIrrlicht>();
            vis_irr->SetWindowTitle("Vehicle demo - JSON specification");
            vis_irr->SetChaseCamera(ChVector<>(0.0, 0.0, 1.75), vehicle_model.CameraDistance(), 0.5);
            vis_irr->Initialize();
            vis_irr->AddLightDirectional();
            vis_irr->AddSkyBox();
            vis_irr->AddLogo();
            vis_irr->AttachVehicle(&vehicle);

            // Create the interactive Irrlicht driver system
            auto driver_irr = chrono_types::make_shared<ChInteractiveDriverIRR>(*vis_irr);
            driver_irr->SetSteeringDelta(0.02);
            driver_irr->SetThrottleDelta(0.02);
            driver_irr->SetBrakingDelta(0.06);
            driver_irr->Initialize();

            vis = vis_irr;
            driver = driver_irr;
#endif
            break;
        }
        case ChVisualSystem::Type::VSG: {
#ifdef CHRONO_VSG
            // Create the vehicle VSG interface
            auto vis_vsg = chrono_types::make_shared<ChWheeledVehicleVisualSystemVSG>();
            vis_vsg->SetWindowTitle("Vehicle demo - JSON specification");
            vis_vsg->AttachVehicle(&vehicle);
            vis_vsg->SetChaseCamera(ChVector<>(0.0, 0.0, 1.75), vehicle_model.CameraDistance(), 0.5);
            vis_vsg->SetWindowSize(ChVector2<int>(800, 600));
            vis_vsg->SetWindowPosition(ChVector2<int>(100, 300));
            vis_vsg->SetUseSkyBox(true);
            vis_vsg->SetCameraAngleDeg(40);
            vis_vsg->SetLightIntensity(1.0f);
            vis_vsg->SetLightDirection(1.5 * CH_C_PI_2, CH_C_PI_4);
            vis_vsg->Initialize();

            // Create the interactive VSG driver system
            auto driver_vsg = chrono_types::make_shared<ChInteractiveDriverVSG>(*vis_vsg);
            driver_vsg->SetSteeringDelta(0.02);
            driver_vsg->SetThrottleDelta(0.02);
            driver_vsg->SetBrakingDelta(0.06);
            driver_vsg->Initialize();

            vis = vis_vsg;
            driver = driver_vsg;
#endif
            break;
        }
    }

    // Initialize output directories
    std::string veh_dir = out_dir + "/" + vehicle_model.ModelName();
    if (!filesystem::create_directory(filesystem::path(out_dir))) {
        std::cout << "Error creating directory " << out_dir << std::endl;
        return 1;
    }
    if (!filesystem::create_directory(filesystem::path(veh_dir))) {
        std::cout << "Error creating directory " << veh_dir << std::endl;
        return 1;
    }

    // Generate JSON information with available output channels
    std::string out_json = vehicle.ExportComponentList();
    std::cout << out_json << std::endl;
    vehicle.ExportComponentList(veh_dir + "/component_list.json");

    vehicle.LogSubsystemTypes();

    // Optionally, enable output from selected vehicle subsystems
    ////vehicle.SetSuspensionOutput(0, true);
    ////vehicle.SetSuspensionOutput(1, true);
    ////vehicle.SetOutput(ChVehicleOutput::ASCII, veh_dir, "output", 0.1);

    // Modify solver settings if the vehicle model contains bushings
    if (vehicle.HasBushings()) {
        auto solver = chrono_types::make_shared<ChSolverMINRES>();
        system->SetSolver(solver);
        solver->SetMaxIterations(150);
        solver->SetTolerance(1e-10);
        solver->EnableDiagonalPreconditioner(true);
        solver->EnableWarmStart(true);  // IMPORTANT for convergence when using EULER_IMPLICIT_LINEARIZED
        solver->SetVerbose(false);

        step_size = 2e-4;
        system->SetTimestepperType(ChTimestepper::Type::EULER_IMPLICIT_LINEARIZED);
    }

    // Simulation loop
    vehicle.EnableRealtime(true);
    while (vis->Run()) {
        // Render scene
        vis->BeginScene();
        vis->Render();
        vis->EndScene();

        // Get driver inputs
        DriverInputs driver_inputs = driver->GetInputs();

        // Update modules (process inputs from other modules)
        double time = vehicle.GetSystem()->GetChTime();
        driver->Synchronize(time);
        vehicle.Synchronize(time, driver_inputs, terrain);
        if (add_trailer)
            trailer->Synchronize(time, driver_inputs, terrain);
        terrain.Synchronize(time);
        vis->Synchronize(time, driver_inputs);

        // Advance simulation for one timestep for all modules
        driver->Advance(step_size);
        vehicle.Advance(step_size);
        if (add_trailer)
            trailer->Advance(step_size);
        terrain.Advance(step_size);
        vis->Advance(step_size);
    }

    return 0;
}<|MERGE_RESOLUTION|>--- conflicted
+++ resolved
@@ -49,15 +49,6 @@
 // =============================================================================
 // Specification of a vehicle model from JSON files
 // Available models:
-<<<<<<< HEAD
-//    HMMWV   - Hig Mobility Multipurpose Wheeled Vehicle
-//    Sedan   - Generic sedan vehicle
-//    UAZ     - UAZ minibus
-//    CityBus - passenger bus
-//    MAN     - MAN 10t truck
-//    MTV     - MTV truck
-//    ACV     - articulated chassis vehicle (skid steer)
-=======
 //    HMMWV       - Hig Mobility Multipurpose Wheeled Vehicle
 //    Sedan       - Generic sedan vehicle
 //    Audi        - Audia A4 
@@ -67,7 +58,6 @@
 //    MAN         - MAN 10t truck
 //    MTV         - MTV truck 
 //    ACV         - articulated chassis vehicle (skid steer)
->>>>>>> d40c0482
 
 class Vehicle_Model {
   public:
@@ -325,6 +315,7 @@
     terrain.Initialize();
 
     // Create the vehicle run-time visualization interface and the interactive driver
+    std::string title = "Vehicle demo - JSON specification - " + vehicle_model.ModelName();
     std::shared_ptr<ChVehicleVisualSystem> vis;
     std::shared_ptr<ChDriver> driver;
     switch (vis_type) {
@@ -332,7 +323,7 @@
 #ifdef CHRONO_IRRLICHT
             // Create the vehicle Irrlicht interface
             auto vis_irr = chrono_types::make_shared<ChWheeledVehicleVisualSystemIrrlicht>();
-            vis_irr->SetWindowTitle("Vehicle demo - JSON specification");
+            vis_irr->SetWindowTitle(title);
             vis_irr->SetChaseCamera(ChVector<>(0.0, 0.0, 1.75), vehicle_model.CameraDistance(), 0.5);
             vis_irr->Initialize();
             vis_irr->AddLightDirectional();
@@ -356,7 +347,7 @@
 #ifdef CHRONO_VSG
             // Create the vehicle VSG interface
             auto vis_vsg = chrono_types::make_shared<ChWheeledVehicleVisualSystemVSG>();
-            vis_vsg->SetWindowTitle("Vehicle demo - JSON specification");
+            vis_vsg->SetWindowTitle(title);
             vis_vsg->AttachVehicle(&vehicle);
             vis_vsg->SetChaseCamera(ChVector<>(0.0, 0.0, 1.75), vehicle_model.CameraDistance(), 0.5);
             vis_vsg->SetWindowSize(ChVector2<int>(800, 600));
