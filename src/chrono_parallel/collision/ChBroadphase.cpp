--- conflicted
+++ resolved
@@ -203,19 +203,10 @@
 
 #pragma omp parallel for
     for (int i = 0; i < num_shapes; i++) {
-<<<<<<< HEAD
-    	if (obj_data_id[i] == UINT_MAX)
-    	{
-    		bin_intersections[i] = 0;
-    		continue;
-    	}
-
-=======
         if (obj_data_id[i] == UINT_MAX) {
             bin_intersections[i] = 0;
             continue;
         }
->>>>>>> 42e1a0a5
         f_Count_AABB_BIN_Intersection(i, inv_bin_size, aabb_min, aabb_max, bin_intersections);
     }
 
@@ -231,14 +222,8 @@
 
 #pragma omp parallel for
     for (int i = 0; i < num_shapes; i++) {
-<<<<<<< HEAD
-    	if (obj_data_id[i] == UINT_MAX)
-    		continue;
-
-=======
         if (obj_data_id[i] == UINT_MAX)
             continue;
->>>>>>> 42e1a0a5
         f_Store_AABB_BIN_Intersection(i, bins_per_axis, inv_bin_size, aabb_min, aabb_max, bin_intersections, bin_number,
                                       bin_aabb_number);
     }
