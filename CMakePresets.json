--- conflicted
+++ resolved
@@ -119,9 +119,6 @@
 				"ENABLE_MODULE_GPU": "ON",
 				"ENABLE_MODULE_FSI": "ON",
 				"ENABLE_MODULE_SENSOR": "ON",
-<<<<<<< HEAD
-				"OptiX_INSTALL_DIR": "C:/Program Files/NVIDIA Corporation/OptiX SDK 7.2.0"
-=======
 				"DNUMPY_INCLUDE_DIR": "C:/Users/builder/miniconda3/envs/build-env/",
 				"OptiX_INSTALL_DIR": "C:/Program Files/NVIDIA Corporation/OptiX SDK 7.5.0",
 				"CUDA_TOOLKIT_ROOT_DIR": "C:/Program Files/NVIDIA GPU Computing Toolkit/CUDA/v11.7",
@@ -130,7 +127,6 @@
 				"DCUDA_ARCH_NAME":"Manual",
 				"DCUDA_ARCH_PTX":"52",
 				"DCUDA_ARCH_BIN":"5.2"
->>>>>>> 20facc00
 			}
 		},
 		{
@@ -149,15 +145,6 @@
 				"ENABLE_MODULE_MULTICORE": "OFF",
 				"ENABLE_MODULE_FSI": "ON",
 				"ENABLE_MODULE_SENSOR": "ON",
-<<<<<<< HEAD
-<<<<<<< HEAD
-				"OptiX_INSTALL_DIR": "C:/Program Files/NVIDIA Corporation/OptiX SDK 7.2.0",
-				"CUDA_TOOLKIT_ROOT_DIR": "C:/Program Files/NVIDIA GPU Computing Toolkit/CUDA/v11.7",
-				"THRUST_INCLUDE_DIR": "C:/Program Files/NVIDIA GPU Computing Toolkit/CUDA/v11.7/include"
-=======
-				"OptiX_INSTALL_DIR": "C:/Program Files/NVIDIA Corporation/OptiX SDK 7.2.0"
->>>>>>> feature/ros_bridge
-=======
 				"OptiX_INSTALL_DIR": "C:/Program Files/NVIDIA Corporation/OptiX SDK 7.5.0",
 				"CUDA_TOOLKIT_ROOT_DIR": "C:/Program Files/NVIDIA GPU Computing Toolkit/CUDA/v11.7",
 				"THRUST_INCLUDE_DIR": "C:/Program Files/NVIDIA GPU Computing Toolkit/CUDA/v11.7/include",
@@ -165,7 +152,6 @@
 				"DCUDA_ARCH_NAME":"Manual",
 				"DCUDA_ARCH_PTX":"52",
 				"DCUDA_ARCH_BIN":"5.2"
->>>>>>> 20facc00
 			}
 		}
 	]
